--- conflicted
+++ resolved
@@ -92,14 +92,33 @@
 | foobar/0 (xxxxxxxx-xxxx-xxxx-xxxx-xxxxxxxxxxxx)* | running | zone-1 | a             | 192.168.1.2 |
 |   process-1                                      | running |        |               |             |
 |   process-2                                      | running |        |               |             |
+|   process-3                                      | failing |        |               |             |
 +--------------------------------------------------+---------+--------+---------------+-------------+
 | foobar/1 (xxxxxxxx-xxxx-xxxx-xxxx-xxxxxxxxxxxx)  | running | zone-2 | a             | 192.168.2.2 |
 |   process-1                                      | running |        |               |             |
 |   process-2                                      | running |        |               |             |
+|   process-3                                      | failing |        |               |             |
 +--------------------------------------------------+---------+--------+---------------+-------------+
 | foobar/2 (xxxxxxxx-xxxx-xxxx-xxxx-xxxxxxxxxxxx)  | running | zone-3 | a             | 192.168.3.2 |
 |   process-1                                      | running |        |               |             |
 |   process-2                                      | running |        |               |             |
+|   process-3                                      | failing |        |               |             |
++--------------------------------------------------+---------+--------+---------------+-------------+
+INSTANCES
+
+    output = bosh_runner.run('instances --ps --failing')
+    expect(scrub_random_ids(output)).to include(<<INSTANCES)
++--------------------------------------------------+---------+--------+---------------+-------------+
+| Instance                                         | State   | AZ     | Resource Pool | IPs         |
++--------------------------------------------------+---------+--------+---------------+-------------+
+| foobar/0 (xxxxxxxx-xxxx-xxxx-xxxx-xxxxxxxxxxxx)* | running | zone-1 | a             | 192.168.1.2 |
+|   process-3                                      | failing |        |               |             |
++--------------------------------------------------+---------+--------+---------------+-------------+
+| foobar/1 (xxxxxxxx-xxxx-xxxx-xxxx-xxxxxxxxxxxx)  | running | zone-2 | a             | 192.168.2.2 |
+|   process-3                                      | failing |        |               |             |
++--------------------------------------------------+---------+--------+---------------+-------------+
+| foobar/2 (xxxxxxxx-xxxx-xxxx-xxxx-xxxxxxxxxxxx)  | running | zone-3 | a             | 192.168.3.2 |
+|   process-3                                      | failing |        |               |             |
 +--------------------------------------------------+---------+--------+---------------+-------------+
 INSTANCES
 
@@ -124,34 +143,6 @@
     # persistent disk was not deployed
     expect(vitals[:persistent_disk_usage]).to match /n\/a/
   end
-<<<<<<< HEAD
-=======
-
-  it 'displays instance processes' do
-    deploy_from_scratch
-    output = bosh_runner.run('instances --ps')
-    expect(output).to include(<<INSTANCES)
-+-------------+---------+---------------+-------------+
-| Instance    | State   | Resource Pool | IPs         |
-+-------------+---------+---------------+-------------+
-| foobar/0    | running | a             | 192.168.1.5 |
-|   process-1 | running |               |             |
-|   process-2 | running |               |             |
-|   process-3 | failing |               |             |
-+-------------+---------+---------------+-------------+
-| foobar/1    | running | a             | 192.168.1.6 |
-|   process-1 | running |               |             |
-|   process-2 | running |               |             |
-|   process-3 | failing |               |             |
-+-------------+---------+---------------+-------------+
-| foobar/2    | running | a             | 192.168.1.7 |
-|   process-1 | running |               |             |
-|   process-2 | running |               |             |
-|   process-3 | failing |               |             |
-+-------------+---------+---------------+-------------+
-INSTANCES
-
-  end
 
   it 'should return instances --failing' do
     deploy_from_scratch
@@ -159,25 +150,4 @@
 
     expect(instances_failing).to match /No failing instances/
   end
-
-  it 'should return instances --ps --failing' do
-    deploy_from_scratch
-    instances_ps = bosh_runner.run('instances --ps --failing')
-    expect(instances_ps).to include(<<INSTANCES)
-+-------------+---------+---------------+-------------+
-| Instance    | State   | Resource Pool | IPs         |
-+-------------+---------+---------------+-------------+
-| foobar/0    | running | a             | 192.168.1.5 |
-|   process-3 | failing |               |             |
-+-------------+---------+---------------+-------------+
-| foobar/1    | running | a             | 192.168.1.6 |
-|   process-3 | failing |               |             |
-+-------------+---------+---------------+-------------+
-| foobar/2    | running | a             | 192.168.1.7 |
-|   process-3 | failing |               |             |
-+-------------+---------+---------------+-------------+
-INSTANCES
-
-  end
->>>>>>> efe1fce5
 end