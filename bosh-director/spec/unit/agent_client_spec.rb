require 'spec_helper'

module Bosh::Director
  describe AgentClient do
    def self.it_acts_as_asynchronous_message(message_name)
      describe "##{message_name}" do
        let(:task) do
          {
            'agent_task_id' => 'fake-agent_task_id',
            'state' => 'running',
            'value' => 'task value'
          }
        end

        before do
          allow(client).to receive_messages(handle_message_with_retry: task)
          allow(client).to receive(:get_task) do
            task['state'] = 'no longer running'
            task
          end

          allow(client).to receive(:sleep).with(AgentClient::DEFAULT_POLL_INTERVAL)
        end

        it 'explicitly defines methods for long running messages (to poll)' do
          expect(client).to respond_to(message_name)
        end

        it 'decorates the original send_message implementation' do
          client.public_send(message_name, 'fake', 'args')
          expect(client).to have_received(:handle_message_with_retry).with(message_name, 'fake', 'args')
        end

        it 'periodically polls the task while it is running' do
          client.public_send(message_name, 'fake', 'args')
          expect(client).to have_received(:get_task).with('fake-agent_task_id')
        end

        it 'stops polling once the task is no longer running' do
          task['state'] = 'something other than running'
          client.public_send(message_name, 'fake', 'args')
          expect(client).to have_received(:get_task).with('fake-agent_task_id').exactly(1).times
        end

        it 'returns the task value' do
          expect(client.public_send(message_name, 'fake', 'args')).to eq('task value')
        end
      end
    end

    def self.it_acts_as_synchronous_message(message_name)
      describe "##{message_name}" do
        let(:task) do
          {
            'state' => 'running',
            'value' => 'task value'
          }
        end

        before do
          allow(client).to receive_messages(handle_message_with_retry: task)
          allow(client).to receive(:wait_for_task)

          allow(client).to receive(:get_task) do
            task['state'] = 'no longer running'
            task
          end
        end

        it 'does not wait for task' do
          expect(client).not_to have_received(:wait_for_task)
        end

        it 'returns the task value' do
          expect(client.public_send(message_name, 'fake', 'args')).to eq('task value')
        end
      end
    end

    context 'task is asynchronous' do
      describe 'it has agent_task_id' do
        subject(:client) { AgentClient.with_defaults('fake-agent_id') }
        let(:vm_model) { instance_double('Bosh::Director::Models::Vm', credentials: nil, agent_id: 'fake-agent_id') }
        let(:task) do
          {
              'agent_task_id' => 'fake-agent_task_id',
              'state' => 'running',
              'value' => 'task value'
          }
        end

<<<<<<< HEAD
        describe 'send asynchronous messages' do
          subject(:client) { AgentClient.with_vm(vm_model) }
=======
        before do
          allow(Models::Vm).to receive(:find).with(agent_id: 'fake-agent_id').and_return(vm_model)
        end
>>>>>>> 37e46dbf

        describe 'send asynchronous messages' do

          before do
            allow(Config).to receive(:nats_rpc)
            allow(Api::ResourceManager).to receive(:new)
          end

          it_acts_as_asynchronous_message :prepare
          it_acts_as_asynchronous_message :apply
          it_acts_as_asynchronous_message :compile_package
          it_acts_as_asynchronous_message :drain
          it_acts_as_asynchronous_message :fetch_logs
          it_acts_as_asynchronous_message :migrate_disk
          it_acts_as_asynchronous_message :mount_disk
          it_acts_as_asynchronous_message :unmount_disk
          it_acts_as_asynchronous_message :configure_networks
          it_acts_as_asynchronous_message :stop
          it_acts_as_asynchronous_message :cancel_task
          it_acts_as_asynchronous_message :list_disk
          it_acts_as_asynchronous_message :prepare_network_change
          it_acts_as_asynchronous_message :prepare_configure_networks
          it_acts_as_asynchronous_message :start
        end

        describe 'update_settings' do
<<<<<<< HEAD
          subject(:client) { AgentClient.with_vm(vm_model) }
          let(:vm_model) { instance_double('Bosh::Director::Models::Vm', credentials: nil, agent_id: 'fake-agent_id') }
          let(:task) do
            {
              'agent_task_id' => 'fake-agent_task_id',
              'state' => 'running',
              'value' => 'task value'
            }
          end
          before do
            allow(Models::Vm).to receive(:find).with(agent_id: 'fake-agent_id').and_return(vm_model)
          end

=======
>>>>>>> 37e46dbf
          it 'packages the certificates into a map and sends to the agent' do
            expect(client).to receive(:send_message).with(:update_settings, "trusted_certs" => "these are the certificates")
            allow(client).to receive(:get_task)
            client.update_settings("these are the certificates")
          end

          it 'periodically polls the update settings task while it is running' do
            allow(client).to receive(:handle_message_with_retry).and_return task
            allow(client).to receive(:sleep).with(AgentClient::DEFAULT_POLL_INTERVAL)
            expect(client).to receive(:get_task).with('fake-agent_task_id')
            client.update_settings("these are the certificates")
          end

          it 'is only a warning when the remote agent does not implement update_settings' do
            allow(client).to receive(:handle_method).and_raise(RpcRemoteException, "unknown message update_settings")

            expect(Config.logger).to receive(:warn).with("Ignoring update_settings 'unknown message' error from the agent: #<Bosh::Director::RpcRemoteException: unknown message update_settings>")
            expect { client.update_settings("no certs") }.to_not raise_error
          end

          it 'still raises an exception for other RPC failures' do
            allow(client).to receive(:handle_method).and_raise(RpcRemoteException, "random failure!")

            expect(client).to_not receive(:warning)
            expect { client.update_settings("no certs") }.to raise_error
          end
        end

        describe 'run_script' do
          it 'sends the script name to the agent' do
            expect(client).to receive(:send_message).with(:run_script, "script_name", {})
            allow(client).to receive(:get_task)
            client.run_script("script_name", {})
          end

          it 'periodically polls the run_script task while it is running' do
            allow(client).to receive(:handle_message_with_retry).and_return task
            allow(client).to receive(:sleep).with(AgentClient::DEFAULT_POLL_INTERVAL)
            expect(client).to receive(:get_task).with('fake-agent_task_id')
            client.run_script("script_name", {})
          end

          it 'is only a warning when the remote agent does not implement run_script' do
            allow(client).to receive(:handle_method).and_raise(RpcRemoteException, "unknown message run_script")

            expect(Config.logger).to receive(:warn).with("Ignoring run_script 'unknown message' error from the agent: #<Bosh::Director::RpcRemoteException: unknown message run_script>." +
            " Received while trying to run: script_name")
            expect { client.run_script("script_name", {})}.to_not raise_error
          end

          it 'still raises an exception for other RPC failures' do
            allow(client).to receive(:handle_method).and_raise(RpcRemoteException, "random failure wooooooow!")

            expect(client).to_not receive(:warning)
            expect { client.run_script("script_name", {}) }.to raise_error
          end
        end

      end
    end

    context 'task is synchronous' do
      describe 'it does not have agent_task_id' do
        subject(:client) { AgentClient.with_vm(vm_model) }

        before { allow(Models::Vm).to receive(:find).with(agent_id: 'fake-agent_id').and_return(vm_model) }
        let(:vm_model) { instance_double('Bosh::Director::Models::Vm', credentials: nil, agent_id: 'fake-agent_id') }

        before do
          allow(Config).to receive(:nats_rpc)
          allow(Api::ResourceManager).to receive(:new)
        end

        it_acts_as_synchronous_message :stop
        it_acts_as_synchronous_message :cancel_task
        it_acts_as_synchronous_message :get_state
        it_acts_as_synchronous_message :list_disk
        it_acts_as_synchronous_message :prepare_network_change
        it_acts_as_synchronous_message :start
      end
    end


    describe 'ping <=> pong' do
      let(:stemcell) do
        Models::Stemcell.make(:cid => 'stemcell-id')
      end

      let(:network_settings) do
        { 'network_a' => { 'ip' => '1.2.3.4' } }
      end

      let(:vm_model) do
        Models::Vm.make(credentials: Bosh::Core::EncryptionHandler.generate_credentials)
      end

      subject(:client) do
        AgentClient.with_vm(vm_model)
      end

      it 'should use vm credentials' do
        nats_rpc = double('nats_rpc')

        allow(Config).to receive(:nats_rpc).and_return(nats_rpc)
        Config.encryption = true

        allow(App).to receive_messages(instance: double('App Instance').as_null_object)

        handler = Bosh::Core::EncryptionHandler.new(vm_model.agent_id, vm_model.credentials)
        expect(nats_rpc).to receive(:send_request) do |*args, &blk|
          data = args[1]['encrypted_data']
          handler.decrypt(data) # decrypt to initiate session
          blk.call('encrypted_data' => handler.encrypt('value' => 'pong'))
        end

        expect(client.ping).to eq('pong')
      end
    end

    before do
      allow(Api::ResourceManager).to receive(:new)
      @nats_rpc = instance_double('Bosh::Director::NatsRpc')
      allow(Bosh::Director::Config).to receive(:nats_rpc).and_return(@nats_rpc)
    end

    let(:test_args) do
      ['arg 1', 2, { :test => 'blah' }]
    end

    let(:test_rpc_args) do
      @test_rpc_args = { arguments: test_args, method: :baz }
    end

    it 'should send messages and return values' do
      response = { 'value' => 5 }

      expect(@nats_rpc).to receive(:send_request).
        with('foo.bar', test_rpc_args).and_yield(response)

      client = AgentClient.new('foo', 'bar')
      expect(client.baz(*test_args)).to eq(5)
    end

    it 'should handle exceptions' do
      response = {
        'exception' => {
          'message' => 'test',
          'backtrace' => %w(a b c),
          'blobstore_id' => 'deadbeef'
        }
      }

      expect(@nats_rpc).to receive(:send_request).
        with('foo.bar', test_rpc_args).and_yield(response)

      rm = double(Bosh::Director::Api::ResourceManager)
      expect(rm).to receive(:get_resource).with('deadbeef').and_return('an exception')
      expect(rm).to receive(:delete_resource).with('deadbeef')
      expect(Bosh::Director::Api::ResourceManager).to receive(:new).and_return(rm)

      client = AgentClient.new('foo', 'bar')
      expected_error_message = "test\na\nb\nc\nan exception"

      expect {
        client.baz(*test_args)
      }.to raise_exception(Bosh::Director::RpcRemoteException, expected_error_message)
    end

    describe 'timeouts/retries' do
      it 'should handle timeouts' do
        expect(@nats_rpc).to receive(:send_request).
          with('foo.bar', test_rpc_args).and_return('req_id')
        expect(@nats_rpc).to receive(:cancel_request).with('req_id')

        client = AgentClient.new('foo', 'bar', timeout: 0.1)

        expect {
          client.baz(*test_args)
        }.to raise_exception(Bosh::Director::RpcTimeout)
      end

      it 'should retry only methods in the options list' do
        client_opts = {
          timeout: 0.1,
          retry_methods: { foo: 10 }
        }

        args = { method: :baz, arguments: [] }

        expect(@nats_rpc).to receive(:send_request).
          with('foo.bar', args).once.and_raise(Bosh::Director::RpcTimeout)

        client = AgentClient.new('foo', 'bar', client_opts)

        expect {
          client.baz
        }.to raise_exception(Bosh::Director::RpcTimeout)
      end

      it 'should retry methods' do
        args = { method: :baz, arguments: [] }

        expect(@nats_rpc).to receive(:send_request).
          with('foo.bar', args).exactly(2).times.and_raise(Bosh::Director::RpcTimeout)

        client_opts = {
          timeout: 0.1,
          retry_methods: { baz: 1 }
        }

        client = AgentClient.new('foo', 'bar', client_opts)

        expect {
          client.baz
        }.to raise_exception(Bosh::Director::RpcTimeout)
      end

      it 'should retry only timeout errors' do
        args = { method: :baz, arguments: [] }

        expect(@nats_rpc).to receive(:send_request).
          with('foo.bar', args).once.and_raise(RuntimeError.new('foo'))

        client_opts = {
          timeout: 0.1,
          retry_methods: { retry_method: 10 }
        }

        client = AgentClient.new('foo', 'bar', client_opts)

        expect {
          client.baz
        }.to raise_exception(RuntimeError, 'foo')
      end

      describe :wait_until_ready do
        let(:client) { AgentClient.new('foo', 'bar', timeout: 0.1) }

        it 'should wait for the agent to be ready' do
          expect(client).to receive(:ping).and_raise(Bosh::Director::RpcTimeout)
          expect(client).to receive(:ping).and_raise(Bosh::Director::RpcTimeout)
          expect(client).to receive(:ping).and_raise(Bosh::Director::RpcTimeout)
          expect(client).to receive(:ping).and_return(true)

          client.wait_until_ready
        end

        it 'should wait for the agent if it is restarting' do
          expect(client).to receive(:ping).and_raise(Bosh::Director::RpcRemoteException, 'restarting agent')
          expect(client).to receive(:ping).and_raise(Bosh::Director::RpcTimeout)
          expect(client).to receive(:ping).and_return(true)

          client.wait_until_ready
        end

        it 'should raise an exception if there is a remote exception' do
          expect(client).to receive(:ping).and_raise(Bosh::Director::RpcRemoteException, 'remote exception')

          expect { client.wait_until_ready }.to raise_error(Bosh::Director::RpcRemoteException)
        end
      end
    end

    describe 'encryption' do
      it 'should encrypt message' do
        credentials = Bosh::Core::EncryptionHandler.generate_credentials
        client_opts = { timeout: 0.1, :credentials => credentials }
        response = { 'value' => 5 }

        expect(@nats_rpc).to receive(:send_request) { |*args, &blk|
          expect(args[0]).to eq('foo.bar')
          request = args[1]
          data = request['encrypted_data']

          handler = Bosh::Core::EncryptionHandler.new('bar', credentials)

          message = handler.decrypt(data)
          expect(message['method']).to eq('baz')
          expect(message['arguments']).to eq([1, 2, 3])
          expect(message['sequence_number'].to_i).to be > Time.now.to_i
          expect(message['client_id']).to eq('bar')

          blk.call('encrypted_data' => handler.encrypt(response))
        }

        client = AgentClient.new('foo', 'bar', client_opts)
        expect(client.baz(1, 2, 3)).to eq(5)
      end
    end

    describe 'handling compilation log' do
      it 'should inject compile log into response' do
        response = {
          'value' => {
            'result' => {
              'compile_log_id' => 'cafe'
            }
          }
        }

        expect(@nats_rpc).to receive(:send_request).
          with('foo.bar', test_rpc_args).and_yield(response)

        rm = instance_double('Bosh::Director::Api::ResourceManager')
        expect(rm).to receive(:get_resource).with('cafe').and_return('blob')
        expect(rm).to receive(:delete_resource).with('cafe')
        expect(Bosh::Director::Api::ResourceManager).to receive(:new).and_return(rm)

        client = AgentClient.new('foo', 'bar')
        value = client.baz(*test_args)
        expect(value['result']['compile_log']).to eq('blob')
      end
    end

    describe 'formatting RPC remote exceptions' do
      it 'supports old style (String)' do
        client = AgentClient.new('foo', 'bar')
        expect(client.format_exception('message string')).to eq('message string')
      end

      it 'supports new style (Hash)' do
        exception = {
          'message' => 'something happened',
          'backtrace' => ['in zbb.rb:35', 'in zbb.rb:26'],
          'blobstore_id' => 'deadbeef'
        }

        rm = instance_double('Bosh::Director::Api::ResourceManager')
        allow(Bosh::Director::Api::ResourceManager).to receive(:new).and_return(rm)
        expect(rm).to receive(:get_resource).with('deadbeef').
          and_return("Failed to compile: no such file 'zbb'")
        expect(rm).to receive(:delete_resource).with('deadbeef')

        expected_error = "something happened\nin zbb.rb:35\nin zbb.rb:26\nFailed to compile: no such file 'zbb'"

        client = AgentClient.new('foo', 'bar')
        expect(client.format_exception(exception)).to eq(expected_error)
      end
    end

    describe '#run_errand' do
      it 'sends a run errand message over nats and returns a task' do
        nats_rpc = instance_double('Bosh::Director::NatsRpc')
        allow(Config).to receive(:nats_rpc).and_return(nats_rpc)

        client = AgentClient.new('fake-service-name', 'fake-client-id')

        args = double
        nats_rpc_response = {
          'value' => {
            'state' => 'running',
            'agent_task_id' => 'fake-task-id',
          }
        }

        expect(nats_rpc).to receive(:send_request).with(
          'fake-service-name.fake-client-id', method: :run_errand, arguments: [args])
          .and_yield(nats_rpc_response)

        expect(client.run_errand(args)).to eq({
          'state' => 'running',
          'agent_task_id' => 'fake-task-id',
        })
      end
    end

    describe '#wait_for_task' do
      let(:nats_rpc) { instance_double('Bosh::Director::NatsRpc') }
      before { allow(Config).to receive(:nats_rpc).and_return(nats_rpc) }

      context 'when a block is passed' do
        let(:fake_block) { Proc.new {} }

        it 'calls the block while the task is running' do
          client = AgentClient.new('fake-service-name', 'fake-client-id')

          nats_rpc_response = {
            'value' => {
              'state' => 'running',
              'agent_task_id' => 'fake-task-id',
            }
          }

          expect(nats_rpc).to receive(:send_request).once.with(
            'fake-service-name.fake-client-id', method: :get_task, arguments: ['fake-task-id'])
            .and_yield(nats_rpc_response)

          nats_rpc_response = {
            'value' => {
              'state' => 'done',
              'agent_task_id' => 'fake-task-id'
            }
          }

          expect(nats_rpc).to receive(:send_request).once.with(
            'fake-service-name.fake-client-id', method: :get_task, arguments: ['fake-task-id'])
            .and_yield(nats_rpc_response)

          expect(fake_block).to receive(:call).exactly(1).times

          client.wait_for_task('fake-task-id', &fake_block)
        end

        it 'sleeps for the default poll interval' do
          client = AgentClient.new('fake-service-name', 'fake-client-id')

          allow(fake_block).to receive(:call)

          nats_rpc_response = {
            'value' => {
              'state' => 'running',
            }
          }

          expect(nats_rpc).to receive(:send_request).once.with(
            'fake-service-name.fake-client-id', method: :get_task, arguments: ['fake-task-id'])
            .and_yield(nats_rpc_response)

          nats_rpc_response = {
            'value' => {
              'value' => 'fake-return-value',
            }
          }

          expect(nats_rpc).to receive(:send_request).once.with(
            'fake-service-name.fake-client-id', method: :get_task, arguments: ['fake-task-id'])
            .and_yield(nats_rpc_response)

          expect(client).to receive(:sleep).with(1.0)

          client.wait_for_task('fake-task-id', &fake_block)
        end

        it 'returns the task value' do
          client = AgentClient.new('fake-service-name', 'fake-client-id')

          nats_rpc_response = {
            'value' => {
              'state' => 'done',
              'value' => 'fake-return-value',
            }
          }

          expect(nats_rpc).to receive(:send_request).once.with(
            'fake-service-name.fake-client-id', method: :get_task, arguments: ['fake-task-id'])
            .and_yield(nats_rpc_response)

          expect(client.wait_for_task('fake-task-id', &fake_block)).to eq('fake-return-value')
        end
      end

      context 'when no block is passed' do
        it 'sleeps for the default poll interval and returns task value' do
          client = AgentClient.new('fake-service-name', 'fake-client-id')

          nats_rpc_response = {
            'value' => {
              'state' => 'running',
              'agent_task_id' => 'fake-task-id'
            }
          }

          expect(nats_rpc).to receive(:send_request).once.with(
            'fake-service-name.fake-client-id', method: :get_task, arguments: ['fake-task-id'])
            .and_yield(nats_rpc_response)

          nats_rpc_response = {
            'value' => {
              'state' => 'done',
              'value' => 'fake-return-value',
            }
          }

          expect(nats_rpc).to receive(:send_request).once.with(
            'fake-service-name.fake-client-id', method: :get_task, arguments: ['fake-task-id'])
            .and_yield(nats_rpc_response)

          expect(client).to receive(:sleep).with(1.0)

          client.wait_for_task('fake-task-id')
        end
      end
    end
  end
end<|MERGE_RESOLUTION|>--- conflicted
+++ resolved
@@ -79,7 +79,7 @@
 
     context 'task is asynchronous' do
       describe 'it has agent_task_id' do
-        subject(:client) { AgentClient.with_defaults('fake-agent_id') }
+        subject(:client) { AgentClient.with_vm(vm_model) }
         let(:vm_model) { instance_double('Bosh::Director::Models::Vm', credentials: nil, agent_id: 'fake-agent_id') }
         let(:task) do
           {
@@ -89,17 +89,11 @@
           }
         end
 
-<<<<<<< HEAD
-        describe 'send asynchronous messages' do
-          subject(:client) { AgentClient.with_vm(vm_model) }
-=======
         before do
           allow(Models::Vm).to receive(:find).with(agent_id: 'fake-agent_id').and_return(vm_model)
         end
->>>>>>> 37e46dbf
 
         describe 'send asynchronous messages' do
-
           before do
             allow(Config).to receive(:nats_rpc)
             allow(Api::ResourceManager).to receive(:new)
@@ -123,22 +117,6 @@
         end
 
         describe 'update_settings' do
-<<<<<<< HEAD
-          subject(:client) { AgentClient.with_vm(vm_model) }
-          let(:vm_model) { instance_double('Bosh::Director::Models::Vm', credentials: nil, agent_id: 'fake-agent_id') }
-          let(:task) do
-            {
-              'agent_task_id' => 'fake-agent_task_id',
-              'state' => 'running',
-              'value' => 'task value'
-            }
-          end
-          before do
-            allow(Models::Vm).to receive(:find).with(agent_id: 'fake-agent_id').and_return(vm_model)
-          end
-
-=======
->>>>>>> 37e46dbf
           it 'packages the certificates into a map and sends to the agent' do
             expect(client).to receive(:send_message).with(:update_settings, "trusted_certs" => "these are the certificates")
             allow(client).to receive(:get_task)
