require 'spec_helper'

module Bosh::Director
<<<<<<< HEAD
  describe Bosh::Director::SingleDiskManager do
    subject(:disk_manager) { SingleDiskManager.new(logger) }
=======
  describe Bosh::Director::DiskManager do
    subject(:disk_manager) { DiskManager.new(cloud, logger) }
>>>>>>> 1bf9c8bd

    let(:cloud) { Config.cloud }
    let(:instance_plan) { DeploymentPlan::InstancePlan.new({
        existing_instance: instance_model,
        desired_instance: DeploymentPlan::DesiredInstance.new(job),
        instance: instance,
        network_plans: [],
      }) }

    let(:job_persistent_disk_size) { 1024 }
    let(:job) do
      job = DeploymentPlan::InstanceGroup.new(logger)
      job.name = 'job-name'
      job.persistent_disk_collection = DeploymentPlan::PersistentDiskCollection.new(logger)
      unless job_persistent_disk_size == 0
        job.persistent_disk_collection.add_by_disk_type(disk_type)
      end
      job
    end
    let(:disk_type) { DeploymentPlan::DiskType.new('disk-name', job_persistent_disk_size, {'cloud' => 'properties'}) }
    let(:instance) { DeploymentPlan::Instance.create_from_job(job, 1, 'started', nil, {}, nil, logger) }
    let(:instance_model) do
      instance = Models::Instance.make(vm_cid: 'vm234', uuid: 'my-uuid-1')
      instance.add_persistent_disk(persistent_disk) if persistent_disk
      instance
    end

    let(:persistent_disk) { Models::PersistentDisk.make(disk_cid: 'disk123', size: 2048, name: disk_name, cloud_properties: {'cloud' => 'properties'}, active: true) }
    let(:disk_name) { '' }
    let(:agent_client) { instance_double(Bosh::Director::AgentClient) }

    let(:event_manager) {Api::EventManager.new(true)}
    let(:task_id) {42}
    let(:update_job) {instance_double(Bosh::Director::Jobs::UpdateDeployment, username: 'user', task_id: task_id, event_manager: event_manager)}

    before do
      instance.bind_existing_instance_model(instance_model)
      allow(AgentClient).to receive(:with_vm_credentials_and_agent_id).with(instance_model.credentials, instance_model.agent_id).and_return(agent_client)
      allow(agent_client).to receive(:list_disk).and_return(['disk123'])
      allow(cloud).to receive(:create_disk).and_return('new-disk-cid')
      allow(cloud).to receive(:attach_disk)
      allow(agent_client).to receive(:stop)
      allow(agent_client).to receive(:mount_disk)
      allow(agent_client).to receive(:migrate_disk)
      allow(agent_client).to receive(:unmount_disk)
      allow(agent_client).to receive(:update_settings)
      allow(cloud).to receive(:detach_disk)
      allow(Config).to receive(:current_job).and_return(update_job)
    end

    describe '#attach_disk' do
      context 'managed disks' do
        it 'attaches + mounts disk' do
          expect(cloud).to receive(:attach_disk).with('vm234', 'disk123')
          expect(agent_client).to receive(:mount_disk).with('disk123')
          disk_manager.attach_disk(persistent_disk)
        end
      end

      context 'unmanaged disks' do
        it 'attaches the disk without mounting' do
          persistent_disk.update(name: 'chewbacca')
          expect(cloud).to receive(:attach_disk).with('vm234', 'disk123')
          expect(agent_client).to_not receive(:mount_disk)
          disk_manager.attach_disk(persistent_disk)
        end
      end
    end

    describe '#detach_disk' do
      context 'managed disks' do
        it 'unmounts + detaches disk' do
          expect(cloud).to receive(:detach_disk).with('vm234', 'disk123')
          expect(agent_client).to receive(:unmount_disk).with('disk123')
          disk_manager.detach_disk(persistent_disk)
        end
      end

      context 'unmanaged disks' do
        it 'detaches the disk without unmounting' do
          persistent_disk.update(name: 'chewbacca')
          expect(cloud).to receive(:detach_disk).with('vm234', 'disk123')
          expect(agent_client).to_not receive(:unmount_disk)
          disk_manager.detach_disk(persistent_disk)
        end
      end
    end

    describe '#update_persistent_disk' do
      context 'when disk creation fails' do
        context 'with NoDiskSpaceError' do
          let(:error) { Bosh::Clouds::NoDiskSpace.new(true) }

          before do
            allow(cloud).to receive(:create_disk).and_raise(error)
          end

          it 'should raise the error' do
            expect {
              disk_manager.update_persistent_disk(instance_plan)
            }.to raise_error error
          end
        end
      end

      context 'when disk creation succeeds, but there is a NoDiskSpaceError during attach_disk' do
        let(:error) { Bosh::Clouds::NoDiskSpace.new(false) }

        it 'orphans the disk' do
          allow(cloud).to receive(:attach_disk).and_raise(error)

          expect {
            disk_manager.update_persistent_disk(instance_plan)
          }.to raise_error error
        end
      end

      context 'when the agent reports a different disk cid from the model' do
        before do
          allow(agent_client).to receive(:list_disk).and_return(['random-disk-cid'])
        end

        context 'when uuid has not been set' do
          it 'raises' do
            expect {
              disk_manager.update_persistent_disk(instance_plan)
            }.to raise_error AgentDiskOutOfSync, "'job-name/1 (my-uuid-1)' has invalid disks: agent reports 'random-disk-cid' while director record shows 'disk123'"
          end
        end

        context 'when uuid has been set' do

          let(:instance_plan) {
            instance_model.uuid = "123-456-789"
            instance = DeploymentPlan::Instance.create_from_job(job, 1, 'started', nil, {}, nil, logger)
            instance.bind_existing_instance_model(instance_model)

            DeploymentPlan::InstancePlan.new({
               existing_instance: instance_model,
               desired_instance: DeploymentPlan::DesiredInstance.new(job),
               instance: instance,
               network_plans: [],
            })
          }

          it 'raises' do
            expect {
              disk_manager.update_persistent_disk(instance_plan)
            }.to raise_error AgentDiskOutOfSync, "'job-name/1 (123-456-789)' has invalid disks: agent reports 'random-disk-cid' while director record shows 'disk123'"
          end
        end
      end

      context 'when the agent reports a disk cid consistent with the model' do
        let!(:inactive_disk) do
          Models::PersistentDisk.make(
            disk_cid: 'inactive-disk',
            active: false,
            instance: instance_model,
            size: 54,
            cloud_properties: {'cloud-props' => 'something'}
          )
        end

        it 'logs when the disks are inactive' do
          expect(logger).to receive(:warn).with("'job-name/1 (my-uuid-1)' has inactive disk inactive-disk")
          disk_manager.update_persistent_disk(instance_plan)
        end

        it 'stores events' do
          expect {
            disk_manager.update_persistent_disk(instance_plan)
          }.to change {
          Bosh::Director::Models::Event.count }.from(0).to(6)

          event_1 = Bosh::Director::Models::Event.first
          expect(event_1.user).to eq('user')
          expect(event_1.action).to eq('create')
          expect(event_1.object_type).to eq('disk')
          expect(event_1.object_name).to eq(nil)
          expect(event_1.task).to eq("#{task_id}")
          expect(event_1.deployment).to eq(instance_model.deployment.name)
          expect(event_1.instance).to eq(instance_model.name)

          event_2 = Bosh::Director::Models::Event.order(:id)[2]
          expect(event_2.parent_id).to eq(1)
          expect(event_2.user).to eq('user')
          expect(event_2.action).to eq('create')
          expect(event_2.object_type).to eq('disk')
          expect(event_2.object_name).to eq('new-disk-cid')
          expect(event_2.task).to eq("#{task_id}")
          expect(event_2.deployment).to eq(instance_model.deployment.name)
          expect(event_2.instance).to eq(instance_model.name)
        end

        it 'stores events with error information' do
          allow(cloud).to receive(:create_disk).and_raise(Exception, 'error')
          expect {
            disk_manager.update_persistent_disk(instance_plan)
          }.to raise_error Exception, 'error'

          event_2 = Bosh::Director::Models::Event.order(:id)[2]
          expect(event_2.error).to eq('error')
        end

        context 'when the persistent disk is changed' do
          before { expect(instance_plan.persistent_disk_changed?).to be_truthy }

          context 'when the instance group has persistent disk type and the disk type is non zero' do
            it 'calls to the cpi to create the disk specified by the job' do
              expect(cloud).to receive(:create_disk).with(1024, {'cloud' => 'properties'}, 'vm234').and_return('new-disk-cid')
              disk_manager.update_persistent_disk(instance_plan)
            end

            it 'creates a persistent disk record' do
              disk_manager.update_persistent_disk(instance_plan)
              model = Models::PersistentDisk.where(instance_id: instance_model.id, size: 1024).first
              expect(model.cloud_properties).to eq({'cloud' => 'properties'})
            end

            it 'attaches the disk to the vm' do
              expect(cloud).to receive(:attach_disk).with('vm234', 'new-disk-cid')
              disk_manager.update_persistent_disk(instance_plan)
            end

            context 'when the new disk fails to attach with no disk space error' do
              let(:no_space) { Bosh::Clouds::NoDiskSpace.new(true) }

              before do
                expect(cloud).to receive(:attach_disk).with('vm234', 'new-disk-cid').once.and_raise(no_space)
              end

              it 'raises the error' do
                expect {
                  disk_manager.update_persistent_disk(instance_plan)
                }.to raise_error no_space
              end
            end

            context 'when the disk is managed' do
              it 'does not associate managed disk models' do
                expect(agent_client).to_not receive(:update_settings)
              end

              it 'mounts the new disk' do
                expect(agent_client).to receive(:mount_disk).with('new-disk-cid')
                disk_manager.update_persistent_disk(instance_plan)
              end

              context 'where there is an old disk to migrate' do
                it 'migrates the disk' do
                  expect(agent_client).to receive(:migrate_disk).with('disk123', 'new-disk-cid')
                  disk_manager.update_persistent_disk(instance_plan)
                end
              end

              context 'when there is no old disk to migrate' do
                let(:persistent_disk) { nil }
                before { allow(agent_client).to receive(:list_disk).and_return([]) }

                it 'does not attempt to migrate the disk' do
                  expect(agent_client).to_not receive(:migrate_disk)
                  disk_manager.update_persistent_disk(instance_plan)
                end

                it 'mounts the new disk' do
                  expect(agent_client).to receive(:mount_disk).with('new-disk-cid')
                  disk_manager.update_persistent_disk(instance_plan)
                end
              end

              context 'mounting and migrating to the new disk' do
                let(:disk_error) { StandardError.new }

                context 'when mounting and migrating disks succeeds' do
                  before do
                    allow(cloud).to receive(:detach_disk).with('vm234', 'new-disk-cid')
                    allow(agent_client).to receive(:list_disk).and_return(['disk123', 'new-disk-cid'])
                  end

                  it 'switches active disks' do
                    disk_manager.update_persistent_disk(instance_plan)
                    expect(Models::PersistentDisk.where(instance_id: instance_model.id, disk_cid: 'new-disk-cid', active: true).first).to_not be_nil
                  end

                  context 'when switching active disk succeeds' do
                    let(:snapshot) { Models::Snapshot.make }
                    before do
                      persistent_disk.add_snapshot(snapshot)
                      allow(agent_client).to receive(:unmount_disk).with('disk123')
                      allow(cloud).to receive(:detach_disk).with('vm234', 'disk123')
                    end

                    it 'orphans the old mounted disk' do
                      expect(agent_client).to receive(:unmount_disk).with('disk123')
                      expect(cloud).to receive(:detach_disk).with('vm234', 'disk123')

                      disk_manager.update_persistent_disk(instance_plan)

                      expect(Models::PersistentDisk.where(disk_cid: 'disk123').first).to be_nil
                    end

                    it 'orphans additional inactive disks' do
                      expect(cloud).to receive(:detach_disk).with('vm234', 'inactive-disk')

                      disk_manager.update_persistent_disk(instance_plan)
                      expect(Models::PersistentDisk.where(disk_cid: 'inactive-disk').first).to be_nil

                      orphan_disk = Models::OrphanDisk.where(disk_cid: 'inactive-disk').first
                      expect(orphan_disk.size).to eq(54)
                      expect(orphan_disk.availability_zone).to eq(instance_model.availability_zone)
                      expect(orphan_disk.deployment_name).to eq(instance_model.deployment.name)
                      expect(orphan_disk.instance_name).to eq("#{instance_model.job}/#{instance_model.uuid}")
                      expect(orphan_disk.cloud_properties).to eq({'cloud-props' => 'something'})
                    end
                  end
                end

                context 'when mounting the disk raises' do
                  before do
                    allow(agent_client).to receive(:list_disk).and_return(['disk123'])
                    expect(agent_client).to receive(:mount_disk).with('new-disk-cid').and_raise(disk_error)
                  end

                  it 'deletes the disk and re-raises the error' do
                    expect(agent_client).to_not receive(:unmount_disk)
                    expect(cloud).to receive(:detach_disk).with('vm234', 'new-disk-cid')
                    expect {
                      disk_manager.update_persistent_disk(instance_plan)
                    }.to raise_error disk_error
                    expect(Models::PersistentDisk.where(disk_cid: 'new-disk-cid').all).to eq([])
                  end
                end

                context 'when migrating the disk raises' do
                  before do
                    allow(agent_client).to receive(:list_disk).and_return(['disk123', 'new-disk-cid'])
                    allow(agent_client).to receive(:mount_disk).with('new-disk-cid')
                    expect(agent_client).to receive(:migrate_disk).with('disk123', 'new-disk-cid').and_raise(disk_error)
                  end

                  it 'deletes the disk and re-raises the error' do
                    expect(agent_client).to receive(:unmount_disk).with('new-disk-cid')
                    expect(cloud).to receive(:detach_disk).with('vm234', 'new-disk-cid')
                    expect {
                      disk_manager.update_persistent_disk(instance_plan)
                    }.to raise_error disk_error
                    expect(Models::PersistentDisk.where(disk_cid: 'new-disk-cid').all).to eq([])
                  end
                end
              end
            end
          end
        end

        context 'when the persistent disk has not changed' do
          let(:job_persistent_disk_size) { 2048 }

          before do
            expect(instance_plan.persistent_disk_changed?).to_not be_truthy
          end

          it 'does not migrate the disk' do
            expect(cloud).to_not receive(:create_disk)
            disk_manager.update_persistent_disk(instance_plan)
          end
        end
      end

      context 'when agent reports no disks attached' do
        before do
          allow(agent_client).to receive(:list_disk).and_return([])
        end

        context 'when we no longer need disk' do
          let(:job_persistent_disk_size) { 0 }

          it 'orphans disk' do
            expect(Models::PersistentDisk.all.size).to eq(1)
            expect(Models::OrphanDisk.all.size).to eq(0)

            disk_manager.update_persistent_disk(instance_plan)

            expect(Models::PersistentDisk.all.size).to eq(0)
            expect(Models::OrphanDisk.all.size).to eq(1)
            expect(Models::OrphanDisk.first.disk_cid).to eq('disk123')
          end
        end

        context 'when we still need disk' do
          let(:job_persistent_disk_size) { 100 }

          it 'raises' do
            expect {
              disk_manager.update_persistent_disk(instance_plan)
            }.to raise_error AgentDiskOutOfSync, "'job-name/1 (my-uuid-1)' has invalid disks: agent reports '' while director record shows 'disk123'"
          end
        end
      end

      context 'when instance has no persistent disk' do
        let(:persistent_disk) { nil }

        it 'does not raise' do
          expect {
            disk_manager.update_persistent_disk(instance_plan)
          }.not_to raise_error
        end
      end
    end

    describe '#delete_persistent_disks' do
      let(:snapshot) { Models::Snapshot.make(persistent_disk: persistent_disk) }
      before { persistent_disk.add_snapshot(snapshot) }

      it 'deletes snapshots' do
        expect(Models::Snapshot.all.size).to eq(1)
        disk_manager.delete_persistent_disks(instance_model)
        expect(Models::Snapshot.all.size).to eq(0)
      end

      it 'deletes disks for instance' do
        expect(Models::PersistentDisk.all.size).to eq(1)
        disk_manager.delete_persistent_disks(instance_model)
        expect(Models::PersistentDisk.all.size).to eq(0)
      end

      it 'does not delete disk and snapshots from cloud' do
        expect(cloud).to_not receive(:delete_snapshot)
        expect(cloud).to_not receive(:delete_disk)

        disk_manager.delete_persistent_disks(instance_model)
      end

      it "stores events" do
        expect {
          disk_manager.delete_persistent_disks(instance_model)
        }.to change {
          Bosh::Director::Models::Event.count }.from(0).to(2)

        event_1 = Bosh::Director::Models::Event.first
        expect(event_1.user).to eq('user')
        expect(event_1.action).to eq('delete')
        expect(event_1.object_type).to eq('disk')
        expect(event_1.object_name).to eq('disk123')
        expect(event_1.task).to eq("#{task_id}")
        expect(event_1.deployment).to eq(instance_model.deployment.name)
        expect(event_1.instance).to eq(instance_model.name)

        event_2 = Bosh::Director::Models::Event.order(:id).last
        expect(event_2.parent_id).to eq(1)
        expect(event_2.user).to eq('user')
        expect(event_2.action).to eq('delete')
        expect(event_2.object_type).to eq('disk')
        expect(event_2.object_name).to eq('disk123')
        expect(event_2.task).to eq("#{task_id}")
        expect(event_2.deployment).to eq(instance_model.deployment.name)
        expect(event_2.instance).to eq(instance_model.name)
      end
    end

    describe '#unmount_disk_for' do
      it 'deletes the old mounted disk' do
        expect(agent_client).to receive(:unmount_disk).with('disk123')
        disk_manager.unmount_disk_for(instance_plan)
      end
    end

    describe '#attach_disks_if_needed' do
      context 'when instance desired job has disk' do
        let(:job_persistent_disk_size) { 100 }

        it 'attaches current instance disk' do
          expect(cloud).to receive(:attach_disk).with('vm234', 'disk123')
          disk_manager.attach_disks_if_needed(instance_plan)
        end
      end

      context 'when instance desired job does not have disk' do
        let(:job_persistent_disk_size) { 0 }

        it 'does not attach current instance disk' do
          expect(cloud).to_not receive(:attach_disk)
          disk_manager.attach_disks_if_needed(instance_plan)
        end
      end
    end
  end
end<|MERGE_RESOLUTION|>--- conflicted
+++ resolved
@@ -1,13 +1,8 @@
 require 'spec_helper'
 
 module Bosh::Director
-<<<<<<< HEAD
-  describe Bosh::Director::SingleDiskManager do
-    subject(:disk_manager) { SingleDiskManager.new(logger) }
-=======
   describe Bosh::Director::DiskManager do
-    subject(:disk_manager) { DiskManager.new(cloud, logger) }
->>>>>>> 1bf9c8bd
+    subject(:disk_manager) { DiskManager.new(logger) }
 
     let(:cloud) { Config.cloud }
     let(:instance_plan) { DeploymentPlan::InstancePlan.new({
