--- conflicted
+++ resolved
@@ -1,13 +1,8 @@
 require 'spec_helper'
 
 module Bosh::Director
-<<<<<<< HEAD
-  describe Bosh::Director::DiskManager do
-    subject(:disk_manager) { DiskManager.new(logger) }
-=======
   describe Bosh::Director::SingleDiskManager do
-    subject(:disk_manager) { SingleDiskManager.new(cloud, logger) }
->>>>>>> 464b6e19
+    subject(:disk_manager) { SingleDiskManager.new(logger) }
 
     let(:cloud) { Config.cloud }
     let(:instance_plan) { DeploymentPlan::InstancePlan.new({
