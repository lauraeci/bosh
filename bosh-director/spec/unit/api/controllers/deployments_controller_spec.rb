require 'spec_helper'
require 'rack/test'

module Bosh::Director
  module Api
    describe Controllers::DeploymentsController do
      include Rack::Test::Methods

      subject(:app) { described_class.new(config) }
      let(:config) { Config.load_hash(test_config) }

      let(:temp_dir) { Dir.mktmpdir}
      let(:test_config) do
        blobstore_dir = File.join(temp_dir, 'blobstore')
        FileUtils.mkdir_p(blobstore_dir)

        config = Psych.load(spec_asset('test-director-config.yml'))
        config['dir'] = temp_dir
        config['blobstore'] = {
          'provider' => 'local',
          'options' => {'blobstore_path' => blobstore_dir}
        }
        config['snapshots']['enabled'] = true
        config
      end

      before do
        App.new(config)
        basic_authorize 'admin', 'admin'
      end

      after { FileUtils.rm_rf(temp_dir) }

      it 'sets the date header' do
        get '/'
        expect(last_response.headers['Date']).to be
      end

      describe 'API calls' do
        describe 'creating a deployment' do
          it 'expects compressed deployment file' do
            post '/', spec_asset('test_conf.yaml'), { 'CONTENT_TYPE' => 'text/yaml' }
            expect_redirect_to_queued_task(last_response)
          end

          it 'only consumes text/yaml' do
            post '/', spec_asset('test_conf.yaml'), { 'CONTENT_TYPE' => 'text/plain' }
            expect(last_response.status).to eq(404)
          end

          it 'gives a nice error when request body is not a valid yml' do
            post '/', "}}}i'm not really yaml, hah!", {'CONTENT_TYPE' => 'text/yaml'}

            expect(last_response.status).to eq(400)
            expect(JSON.parse(last_response.body)['code']).to eq(440001)
            expect(JSON.parse(last_response.body)['description']).to include('Incorrect YAML structure of the uploaded manifest: ')
          end

          it 'gives a nice error when request body is empty' do
            post '/', '', {'CONTENT_TYPE' => 'text/yaml'}

            expect(last_response.status).to eq(400)
            expect(JSON.parse(last_response.body)).to eq(
                'code' => 440001,
                'description' => 'Manifest should not be empty',
            )
          end
        end

        describe 'updating a deployment' do
          let(:deployment) { Models::Deployment.create(:name => 'test_deployment', :manifest => Psych.dump({'foo' => 'bar'})) }

          context 'without the "skip_drain" param' do
            it 'does not skip draining' do
              allow_any_instance_of(DeploymentManager)
                .to receive(:create_deployment)
                .with(anything(), anything(), anything(), anything(), hash_excluding('skip_drain'))
                .and_return(OpenStruct.new(:id => 1))
              post '/', spec_asset('test_conf.yaml'), { 'CONTENT_TYPE' => 'text/yaml' }
              expect(last_response).to be_redirect
            end
          end

          context 'with the "skip_drain" param as "*"' do
            it 'skips draining' do
              allow_any_instance_of(DeploymentManager)
                .to receive(:create_deployment)
                .with(anything(), anything(), anything(), anything(), hash_including('skip_drain' => '*'))
                .and_return(OpenStruct.new(:id => 1))
              post '/?skip_drain=*', spec_asset('test_conf.yaml'), { 'CONTENT_TYPE' => 'text/yaml' }
              expect(last_response).to be_redirect
            end
          end

          context 'with the "skip_drain" param as "job_one,job_two"' do
            it 'skips draining' do
              allow_any_instance_of(DeploymentManager)
                .to receive(:create_deployment)
                .with(anything(), anything(), anything(), anything(), hash_including('skip_drain' => 'job_one,job_two'))
                .and_return(OpenStruct.new(:id => 1))
              post '/?skip_drain=job_one,job_two', spec_asset('test_conf.yaml'), { 'CONTENT_TYPE' => 'text/yaml' }
              expect(last_response).to be_redirect
            end
          end
        end

        describe 'deleting deployment' do
          it 'deletes the deployment' do
            deployment = Models::Deployment.create(:name => 'test_deployment', :manifest => Psych.dump({'foo' => 'bar'}))

            delete '/test_deployment'
            expect_redirect_to_queued_task(last_response)
          end
        end

        describe 'job management' do
          shared_examples 'change state' do
            it 'allows to change state' do
              deployment = Models::Deployment.create(name: 'foo', manifest: Psych.dump({'foo' => 'bar'}))
              instance = Models::Instance.create(deployment: deployment, job: 'dea', index: '2', uuid: '0B949287-CDED-4761-9002-FC4035E11B21', state: 'started')
              Models::PersistentDisk.create(instance: instance, disk_cid: 'disk_cid')
              put "#{path}", spec_asset('test_conf.yaml'), { 'CONTENT_TYPE' => 'text/yaml' }
              expect_redirect_to_queued_task(last_response)
            end

            it 'allows to change state with content_length of 0' do
              RSpec::Matchers.define :not_to_have_body do |unexpected|
                match { |actual| actual.read != unexpected.read }
              end
              manifest = spec_asset('test_conf.yaml')
              allow_any_instance_of(DeploymentManager).to receive(:create_deployment).
                  with(anything(), not_to_have_body(StringIO.new(manifest)), anything(), anything(), anything()).
                  and_return(OpenStruct.new(:id => 'no_content_length'))
              deployment = Models::Deployment.create(name: 'foo', manifest: Psych.dump({'foo' => 'bar'}))
              instance = Models::Instance.create(deployment: deployment, job: 'dea', index: '2', uuid: '0B949287-CDED-4761-9002-FC4035E11B21', state: 'started')
              Models::PersistentDisk.create(instance: instance, disk_cid: 'disk_cid')
              put "#{path}", manifest, {'CONTENT_TYPE' => 'text/yaml', 'CONTENT_LENGTH' => 0}
              match = last_response.location.match(%r{/tasks/no_content_length})
              expect(match).to_not be_nil
            end

            it 'should return 404 if the manifest cannot be found' do
              put "#{path}", spec_asset('test_conf.yaml'), { 'CONTENT_TYPE' => 'text/yaml' }
              expect(last_response.status).to eq(404)
            end
          end

          context 'for all jobs in deployment' do
            let (:path) { '/foo/jobs/*?state=stopped'
            }
            it_behaves_like 'change state'
          end
          context 'for one job in deployment' do
            let (:path) { '/foo/jobs/dea?state=stopped'
            }
            it_behaves_like 'change state'
          end
          context 'for job instance in deployment' do
            let (:path) { '/foo/jobs/dea/2?state=stopped'
            }
            it_behaves_like 'change state'

            let (:path) { '/foo/jobs/dea/0B949287-CDED-4761-9002-FC4035E11B21?state=stopped'
            }
            it_behaves_like 'change state'
          end

          it 'allows putting the job instance into different resurrection_paused values' do
            deployment = Models::Deployment.
                create(:name => 'foo', :manifest => Psych.dump({'foo' => 'bar'}))
            instance = Models::Instance.
                create(:deployment => deployment, :job => 'dea',
                       :index => '0', :state => 'started')
            put '/foo/jobs/dea/0/resurrection', Yajl::Encoder.encode('resurrection_paused' => true), { 'CONTENT_TYPE' => 'application/json' }
            expect(last_response.status).to eq(200)
            expect(instance.reload.resurrection_paused).to be(true)
          end

          it 'returns a "bad request" if index_or_id parameter of a PUT is neither a number nor a string with uuid format' do
            put '/foo/jobs/dea/snoopy?state=stopped', spec_asset('test_conf.yaml'), { 'CONTENT_TYPE' => 'text/yaml' }
            expect(last_response.status).to eq(400)
          end

          it 'can get job information' do
            deployment = Models::Deployment.create(name: 'foo', manifest: Psych.dump({'foo' => 'bar'}))
            instance = Models::Instance.create(deployment: deployment, job: 'nats', index: '0', uuid: 'fake_uuid', state: 'started')
            Models::PersistentDisk.create(instance: instance, disk_cid: 'disk_cid')

            get '/foo/jobs/nats/0', {}

            expect(last_response.status).to eq(200)
            expected = {
                'deployment' => 'foo',
                'job' => 'nats',
                'index' => 0,
                'id' => 'fake_uuid',
                'state' => 'started',
                'disks' => %w[disk_cid]
            }

            expect(Yajl::Parser.parse(last_response.body)).to eq(expected)
          end

          it 'should return 404 if the instance cannot be found' do
            get '/foo/jobs/nats/0', {}
            expect(last_response.status).to eq(404)
          end

          describe 'draining' do
            let(:deployment) { Models::Deployment.create(:name => 'test_deployment', :manifest => Psych.dump({'foo' => 'bar'})) }
            let(:instance) {Models::Instance.create(deployment: deployment, job: 'job_name', index: '0', uuid: '0B949287-CDED-4761-9002-FC4035E11B21', state: 'started')}
            before do
              Models::PersistentDisk.create(instance: instance, disk_cid: 'disk_cid')
            end

            shared_examples 'skip_drain' do
              it 'drains' do
                allow_any_instance_of(DeploymentManager).to receive(:find_by_name).and_return(deployment)
                allow_any_instance_of(DeploymentManager)
                    .to receive(:create_deployment)
                            .with(anything(), anything(), anything(), anything(), hash_excluding('skip_drain'))
                            .and_return(OpenStruct.new(:id => 1))

                put "#{path}", spec_asset('test_conf.yaml'), {'CONTENT_TYPE' => 'text/yaml'}
                expect(last_response).to be_redirect

                put '/test_deployment/jobs/job_name/0B949287-CDED-4761-9002-FC4035E11B21', spec_asset('test_conf.yaml'), { 'CONTENT_TYPE' => 'text/yaml' }
                expect(last_response).to be_redirect
              end

              it 'skips draining' do
                allow_any_instance_of(DeploymentManager).to receive(:find_by_name).and_return(deployment)
                allow_any_instance_of(DeploymentManager)
                    .to receive(:create_deployment)
                            .with(anything(), anything(), anything(), anything(), hash_including('skip_drain' => "#{drain_target}"))
                            .and_return(OpenStruct.new(:id => 1))

                put "#{path + drain_option}", spec_asset('test_conf.yaml'), {'CONTENT_TYPE' => 'text/yaml'}
                expect(last_response).to be_redirect
              end
            end

            context 'when there is a job instance' do
              let(:path) { "/test_deployment/jobs/job_name/0" }
              let(:drain_option) {"?skip_drain=true"}
              let(:drain_target) { "job_name" }
              it_behaves_like 'skip_drain'
            end

            context 'when there is a  job' do
              let(:path) { "/test_deployment/jobs/job_name?state=stop" }
              let(:drain_option) {"&skip_drain=true"}
              let(:drain_target) { "job_name" }
              it_behaves_like 'skip_drain'
            end

            context 'when  deployment' do
              let(:path) { "/test_deployment/jobs/*?state=stop" }
              let(:drain_option) {"&skip_drain=true"}
              let(:drain_target) { "*" }
              it_behaves_like 'skip_drain'
            end
          end
        end

        describe 'log management' do
          it 'allows fetching logs from a particular instance' do
            deployment = Models::Deployment.create(:name => 'foo', :manifest => Psych.dump({'foo' => 'bar'}))
            Models::Instance.create(
              :deployment => deployment,
              :job => 'nats',
              :index => '0',
              :state => 'started',
            )
            get '/foo/jobs/nats/0/logs', {}
            expect_redirect_to_queued_task(last_response)
          end

          it '404 if no instance' do
            get '/baz/jobs/nats/0/logs', {}
            expect(last_response.status).to eq(404)
          end

          it '404 if no deployment' do
            deployment = Models::Deployment.
                create(:name => 'bar', :manifest => Psych.dump({'foo' => 'bar'}))
            get '/bar/jobs/nats/0/logs', {}
            expect(last_response.status).to eq(404)
          end
        end

        describe 'listing deployments' do
          it 'lists deployment info in deployment name order' do

            release_1 = Models::Release.create(:name => 'release-1')
            release_1_1 = Models::ReleaseVersion.create(:release => release_1, :version => 1)
            release_1_2 = Models::ReleaseVersion.create(:release => release_1, :version => 2)
            release_2 = Models::Release.create(:name => 'release-2')
            release_2_1 = Models::ReleaseVersion.create(:release => release_2, :version => 1)

            stemcell_1_1 = Models::Stemcell.create(name: 'stemcell-1', version: 1, cid: 123)
            stemcell_1_2 = Models::Stemcell.create(name: 'stemcell-1', version: 2, cid: 123)
            stemcell_2_1 = Models::Stemcell.create(name: 'stemcell-2', version: 1, cid: 124)

            old_cloud_config = Models::CloudConfig.make(manifest: {}, created_at: Time.now - 60)
            new_cloud_config = Models::CloudConfig.make(manifest: {})

            deployment_3 = Models::Deployment.create(
              name: 'deployment-3',
            )

            deployment_2 = Models::Deployment.create(
              name: 'deployment-2',
              cloud_config: new_cloud_config,
            ).tap do |deployment|
              deployment.add_stemcell(stemcell_1_1)
              deployment.add_stemcell(stemcell_1_2)
              deployment.add_release_version(release_1_1)
              deployment.add_release_version(release_2_1)
            end

            deployment_1 = Models::Deployment.create(
              name: 'deployment-1',
              cloud_config: old_cloud_config,
            ).tap do |deployment|
              deployment.add_stemcell(stemcell_1_1)
              deployment.add_stemcell(stemcell_2_1)
              deployment.add_release_version(release_1_1)
              deployment.add_release_version(release_1_2)
            end

            get '/', {}, {}
            expect(last_response.status).to eq(200)

            body = Yajl::Parser.parse(last_response.body)
            expect(body).to eq([
                  {
                    'name' => 'deployment-1',
                    'releases' => [
                      {'name' => 'release-1', 'version' => '1'},
                      {'name' => 'release-1', 'version' => '2'}
                    ],
                    'stemcells' => [
                      {'name' => 'stemcell-1', 'version' => '1'},
                      {'name' => 'stemcell-2', 'version' => '1'},
                    ],
                    'cloud_config' => 'outdated',
                  },
                  {
                    'name' => 'deployment-2',
                    'releases' => [
                      {'name' => 'release-1', 'version' => '1'},
                      {'name' => 'release-2', 'version' => '1'}
                    ],
                    'stemcells' => [
                      {'name' => 'stemcell-1', 'version' => '1'},
                      {'name' => 'stemcell-1', 'version' => '2'},
                    ],
                    'cloud_config' => 'latest',
                  },
                  {
                    'name' => 'deployment-3',
                    'releases' => [],
                    'stemcells' => [],
                    'cloud_config' => 'none',
                  }
                ])
          end
        end

        describe 'getting deployment info' do
          it 'returns manifest' do
            deployment = Models::Deployment.
                create(:name => 'test_deployment',
                       :manifest => Psych.dump({'foo' => 'bar'}))
            get '/test_deployment'

            expect(last_response.status).to eq(200)
            body = Yajl::Parser.parse(last_response.body)
            expect(Psych.load(body['manifest'])).to eq('foo' => 'bar')
          end
        end

        describe 'getting deployment vms info' do
          it 'returns a list of agent_ids, jobs and indices' do
            deployment = Models::Deployment.
                create(:name => 'test_deployment',
                       :manifest => Psych.dump({'foo' => 'bar'}))

            15.times do |i|
              instance_params = {
                'deployment_id' => deployment.id,
                'job' => "job-#{i}",
                'index' => i,
                'state' => 'started',
                'uuid' => "instance-#{i}",
                'agent_id' => "agent-#{i}",
                'vm_cid' => "cid-#{i}",
              }
              Models::Instance.create(instance_params)
            end

            get '/test_deployment/vms'

            expect(last_response.status).to eq(200)
            body = Yajl::Parser.parse(last_response.body)
            expect(body.size).to eq(15)

            15.times do |i|
              expect(body[i]).to eq(
                  'agent_id' => "agent-#{i}",
                  'job' => "job-#{i}",
                  'index' => i,
                  'cid' => "cid-#{i}",
                  'id' => "instance-#{i}"
              )
            end
          end
        end

        describe 'property management' do

          it 'REST API for creating, updating, getting and deleting ' +
                 'deployment properties' do

            deployment = Models::Deployment.make(:name => 'mycloud')

            get '/mycloud/properties/foo'
            expect(last_response.status).to eq(404)

            get '/othercloud/properties/foo'
            expect(last_response.status).to eq(404)

            post '/mycloud/properties', Yajl::Encoder.encode('name' => 'foo', 'value' => 'bar'), { 'CONTENT_TYPE' => 'application/json' }
            expect(last_response.status).to eq(204)

            get '/mycloud/properties/foo'
            expect(last_response.status).to eq(200)
            expect(Yajl::Parser.parse(last_response.body)['value']).to eq('bar')

            get '/othercloud/properties/foo'
            expect(last_response.status).to eq(404)

            put '/mycloud/properties/foo', Yajl::Encoder.encode('value' => 'baz'), { 'CONTENT_TYPE' => 'application/json' }
            expect(last_response.status).to eq(204)

            get '/mycloud/properties/foo'
            expect(Yajl::Parser.parse(last_response.body)['value']).to eq('baz')

            delete '/mycloud/properties/foo'
            expect(last_response.status).to eq(204)

            get '/mycloud/properties/foo'
            expect(last_response.status).to eq(404)
          end
        end

        describe 'problem management' do
          let!(:deployment) { Models::Deployment.make(:name => 'mycloud') }
          let(:job_class) do
            Class.new(Jobs::CloudCheck::ScanAndFix) do
              define_method :perform do
                'foo'
              end
              @queue = :normal
            end
          end
          let (:db_job) { Jobs::DBJob.new(job_class, task.id, args)}

          it 'exposes problem managent REST API' do
            get '/mycloud/problems'
            expect(last_response.status).to eq(200)
            expect(Yajl::Parser.parse(last_response.body)).to eq([])

            post '/mycloud/scans'
            expect_redirect_to_queued_task(last_response)

            put '/mycloud/problems', Yajl::Encoder.encode('solutions' => { 42 => 'do_this', 43 => 'do_that', 44 => nil }), { 'CONTENT_TYPE' => 'application/json' }
            expect_redirect_to_queued_task(last_response)

            problem = Models::DeploymentProblem.
                create(:deployment_id => deployment.id, :resource_id => 2,
                       :type => 'test', :state => 'open', :data => {})

            put '/mycloud/problems', Yajl::Encoder.encode('solution' => 'default'), { 'CONTENT_TYPE' => 'application/json' }
            expect_redirect_to_queued_task(last_response)
          end

          it 'scans and fixes problems' do
            instance = Models::Instance.make(deployment: deployment, job: 'job', index: 0)

            db_job = Bosh::Director::Jobs::DBJob.new(job_class, 0, ['mycloud',
                                                                    [['job', 0], ['job', 1], ['job', 6]], false])

            expect(Bosh::Director::Jobs::DBJob).to receive(:new).with(
                                                       Jobs::CloudCheck::ScanAndFix,
                                                       kind_of(Numeric),
                                                       ['mycloud',
                                                        [['job', 0], ['job', 1], ['job', 6]], false]).and_return(db_job)
            expect(Delayed::Job).to receive(:enqueue).with(
                                        db_job)

            put '/mycloud/scan_and_fix', Yajl::Encoder.encode('jobs' => {'job' => [0, 1, 6]}), {'CONTENT_TYPE' => 'application/json'}
            expect_redirect_to_queued_task(last_response)
          end

          context 'when resurrection is off' do
            it 'does not run scan_and_fix task' do
              instance = Models::Instance.make(deployment: deployment, job: 'job', index: 0, resurrection_paused: true)
              instance1 = Models::Instance.make(deployment: deployment, job: 'job', index: 1, resurrection_paused: true)

              db_job = Bosh::Director::Jobs::DBJob.new(job_class, 0, ['mycloud',
                                                                      [['job', 0], ['job', 1]], false])

              expect(Bosh::Director::Jobs::DBJob).not_to receive(:new).with(
                                                         Jobs::CloudCheck::ScanAndFix,
                                                         kind_of(Numeric),
                                                         ['mycloud',
                                                          [['job', 0], ['job', 1]], false])
              expect(Delayed::Job).not_to receive(:enqueue)
              put '/mycloud/scan_and_fix', Yajl::Encoder.encode('jobs' => {'job' => [0, 1]}), {'CONTENT_TYPE' => 'application/json'}
              expect(last_response).not_to be_redirect
            end
          end
        end

        describe 'snapshots' do
          before do
            deployment = Models::Deployment.make(name: 'mycloud')

            instance = Models::Instance.make(deployment: deployment, job: 'job', index: 0, uuid: 'abc123')
            disk = Models::PersistentDisk.make(disk_cid: 'disk0', instance: instance, active: true)
            Models::Snapshot.make(persistent_disk: disk, snapshot_cid: 'snap0a')

            instance = Models::Instance.make(deployment: deployment, job: 'job', index: 1)
            disk = Models::PersistentDisk.make(disk_cid: 'disk1', instance: instance, active: true)
            Models::Snapshot.make(persistent_disk: disk, snapshot_cid: 'snap1a')
            Models::Snapshot.make(persistent_disk: disk, snapshot_cid: 'snap1b')
          end

          describe 'creating' do
            it 'should create a snapshot for a job' do
              post '/mycloud/jobs/job/1/snapshots'
              expect_redirect_to_queued_task(last_response)
            end

            it 'should create a snapshot for a deployment' do
              post '/mycloud/snapshots'
              expect_redirect_to_queued_task(last_response)
            end

            it 'should create a snapshot for a job and id' do
              post '/mycloud/jobs/job/abc123/snapshots'
              expect_redirect_to_queued_task(last_response)
            end
          end

          describe 'deleting' do
            it 'should delete all snapshots of a deployment' do
              delete '/mycloud/snapshots'
              expect_redirect_to_queued_task(last_response)
            end

            it 'should delete a snapshot' do
              delete '/mycloud/snapshots/snap1a'
              expect_redirect_to_queued_task(last_response)
            end

            it 'should raise an error if the snapshot belongs to a different deployment' do
              snap = Models::Snapshot.make(snapshot_cid: 'snap2b')
              delete "/#{snap.persistent_disk.instance.deployment.name}/snapshots/snap2a"
              expect(last_response.status).to eq(400)
            end
          end

          describe 'listing' do
            it 'should list all snapshots for a job' do
              get '/mycloud/jobs/job/0/snapshots'
              expect(last_response.status).to eq(200)
            end

            it 'should list all snapshots for a deployment' do
              get '/mycloud/snapshots'
              expect(last_response.status).to eq(200)
            end
          end
        end

        describe 'errands' do

          describe 'GET', '/:deployment_name/errands' do
            before { Config.base_dir = Dir.mktmpdir }
            after { FileUtils.rm_rf(Config.base_dir) }

            def perform
              get(
                '/fake-dep-name/errands',
                { 'CONTENT_TYPE' => 'application/json' },
              )
            end

            let!(:deployment_model) do
              manifest_hash = Bosh::Spec::Deployments.manifest_with_errand
              manifest_hash['jobs'] << {
                'name' => 'another-errand',
                'template' => 'errand1',
                'lifecycle' => 'errand',
                'resource_pool' => 'a',
                'instances' => 1,
                'networks' => [{'name' => 'a'}]
              }
              Models::Deployment.make(
                name: 'fake-dep-name',
                manifest: Psych.dump(manifest_hash),
                cloud_config: cloud_config
              )
            end
            let(:cloud_config) { Models::CloudConfig.make }

            context 'authenticated access' do
              before { authorize 'admin', 'admin' }

              it 'returns errands in deployment' do
                response = perform
                expect(response.body).to eq('[{"name":"fake-errand-name"},{"name":"another-errand"}]')
                expect(last_response.status).to eq(200)
              end

            end

            context 'accessing with invalid credentials' do
              before { authorize 'invalid-user', 'invalid-password' }
              it 'returns 401' do
                perform
                expect(last_response.status).to eq(401)
              end
            end
          end

          describe 'POST', '/:deployment_name/errands/:name/runs' do
            before { Config.base_dir = Dir.mktmpdir }
            after { FileUtils.rm_rf(Config.base_dir) }

            def perform(post_body)
              post(
                '/fake-dep-name/errands/fake-errand-name/runs',
                JSON.dump(post_body),
                { 'CONTENT_TYPE' => 'application/json' },
              )
            end

            context 'authenticated access' do
              before { authorize 'admin', 'admin' }

              it 'returns a task' do
                perform({})
                expect_redirect_to_queued_task(last_response)
              end

              context 'running the errand' do
                let(:task) { instance_double('Bosh::Director::Models::Task', id: 1) }
                let(:job_queue) { instance_double('Bosh::Director::JobQueue', enqueue: task) }
                before { allow(JobQueue).to receive(:new).and_return(job_queue) }

                it 'enqueues a RunErrand task' do
                  expect(job_queue).to receive(:enqueue).with(
                    'admin',
                    Jobs::RunErrand,
                    'run errand fake-errand-name from deployment fake-dep-name',
                    ['fake-dep-name', 'fake-errand-name', false],
                  ).and_return(task)

                  perform({})
                end

                it 'enqueues a keep-alive task' do
                  expect(job_queue).to receive(:enqueue).with(
                    'admin',
                    Jobs::RunErrand,
                    'run errand fake-errand-name from deployment fake-dep-name',
                    ['fake-dep-name', 'fake-errand-name', true],
                  ).and_return(task)

                  perform({'keep-alive' => true})
                end
              end
            end

            context 'accessing with invalid credentials' do
              before { authorize 'invalid-user', 'invalid-password' }

              it 'returns 401' do
                perform({})
                expect(last_response.status).to eq(401)
              end
            end
          end
        end

        describe 'diff' do
          def perform
            post(
              '/fake-dep-name/diff',
              "---\nname: fake-dep-name\nreleases: [{'name':'simple','version':5}]",
              { 'CONTENT_TYPE' => 'text/yaml' },
            )
          end
          let(:cloud_config) { Models::CloudConfig.make(manifest: {'azs' => []}) }
          let(:runtime_config) { Models::RuntimeConfig.make(manifest: {'addons' => []}) }

          before do
            Models::Deployment.create(
              :name => 'fake-dep-name',
              :manifest => Psych.dump({'jobs' => [], 'releases' => [{'name' => 'simple', 'version' => 5}]}),
              cloud_config: cloud_config,
              runtime_config: runtime_config
            )
          end

          context 'authenticated access' do
            before { authorize 'admin', 'admin' }

            it 'returns diff with resolved aliases' do
              perform
<<<<<<< HEAD
              expect(last_response.body).to eq('{"update_config":{"cloud_config_id":1,"runtime_config_id":1},"diff":[["jobs: []","removed"],["name: fake-dep-name","added"]]}')
            end

            it 'gives a nice error when request body is not a valid yml' do
              post '/fake-dep-name/diff', "}}}i'm not really yaml, hah!", {'CONTENT_TYPE' => 'text/yaml'}

              expect(last_response.status).to eq(400)
              expect(JSON.parse(last_response.body)['code']).to eq(440001)
              expect(JSON.parse(last_response.body)['description']).to include('Incorrect YAML structure of the uploaded manifest: ')
            end

            it 'gives a nice error when request body is empty' do
              post '/fake-dep-name/diff', '', {'CONTENT_TYPE' => 'text/yaml'}

              expect(last_response.status).to eq(400)
              expect(JSON.parse(last_response.body)).to eq(
                  'code' => 440001,
                  'description' => 'Manifest should not be empty',
              )
=======
              expect(last_response.body).to eq('{"context":{"cloud_config_id":1},"diff":[["jobs: []","removed"],["name: fake-dep-name","added"]]}')
>>>>>>> 3ae305c3
            end
          end

          context 'accessing with invalid credentials' do
            before { authorize 'invalid-user', 'invalid-password' }

            it 'returns 401' do
              perform
              expect(last_response.status).to eq(401)
            end
          end
        end
      end

      describe 'scope' do
        let(:identity_provider) { Support::TestIdentityProvider.new }
        let(:config) do
          config = Config.load_hash(test_config)
          allow(config).to receive(:identity_provider).and_return(identity_provider)
          config
        end

        it 'accepts read scope for routes allowing read access' do
          read_routes = [
            '/',
            '/deployment-name',
            '/deployment-name/errands',
            '/deployment-name/vms'
          ]

          read_routes.each do |route|
            get route
            expect(identity_provider.scope).to eq(:read)
          end

          non_read_routes = [
            [:get, '/deployment-name/jobs/fake-job/0'],
            [:put, '/deployment-name/jobs/0'],
            [:post, '/deployment-name/ssh'],
            [:post, '/deployment-name/scans'],
          ]

          non_read_routes.each do |method, route|
            method(method).call(route)
            expect(identity_provider.scope).to eq(:write)
          end
        end
      end
    end
  end
end<|MERGE_RESOLUTION|>--- conflicted
+++ resolved
@@ -722,8 +722,7 @@
 
             it 'returns diff with resolved aliases' do
               perform
-<<<<<<< HEAD
-              expect(last_response.body).to eq('{"update_config":{"cloud_config_id":1,"runtime_config_id":1},"diff":[["jobs: []","removed"],["name: fake-dep-name","added"]]}')
+              expect(last_response.body).to eq('{"context":{"cloud_config_id":1,"runtime_config_id":1},"diff":[["jobs: []","removed"],["name: fake-dep-name","added"]]}')
             end
 
             it 'gives a nice error when request body is not a valid yml' do
@@ -742,9 +741,6 @@
                   'code' => 440001,
                   'description' => 'Manifest should not be empty',
               )
-=======
-              expect(last_response.body).to eq('{"context":{"cloud_config_id":1},"diff":[["jobs: []","removed"],["name: fake-dep-name","added"]]}')
->>>>>>> 3ae305c3
             end
           end
 
