--- conflicted
+++ resolved
@@ -21,11 +21,7 @@
 
       def initialize(orphan_disk_cids)
         @orphan_disk_cids = orphan_disk_cids
-<<<<<<< HEAD
-        @disk_manager = Bosh::Director::DiskManager.new(Config.logger)
-=======
-        @orphan_disk_manager = OrphanDiskManager.new(Config.cloud, Config.logger)
->>>>>>> 464b6e19
+        @orphan_disk_manager = OrphanDiskManager.new(Config.logger)
       end
 
       def perform
