module Bosh::Director
  module DeploymentPlan
    module Steps
      class UpdateStep
        def initialize(base_job, deployment_plan, multi_job_updater)
          @base_job = base_job
          @logger = base_job.logger
          @deployment_plan = deployment_plan
          @multi_job_updater = multi_job_updater
<<<<<<< HEAD
          @disk_manager = SingleDiskManager.new(@logger)
=======
          @disk_manager = DiskManager.new(@cloud, @logger)
>>>>>>> 1bf9c8bd
          @dns_manager = DnsManagerProvider.create
          job_renderer = JobRenderer.create
          agent_broadcaster = AgentBroadcaster.new
          @vm_deleter = Bosh::Director::VmDeleter.new(@logger, false, Config.enable_virtual_delete_vms)
          @vm_creator = Bosh::Director::VmCreator.new(@logger, @vm_deleter, @disk_manager, job_renderer, agent_broadcaster)
        end

        def perform
          begin
            @logger.info('Updating deployment')
            assemble
            update_jobs
            @logger.info('Committing updates')
            @deployment_plan.persist_updates!
            @logger.info('Finished updating deployment')
          ensure
            @deployment_plan.update_stemcell_references!
          end
        end

        private

        def assemble
          @logger.info('Deleting no longer needed instances')
          delete_unneeded_instances

          @logger.info('Creating missing VMs')
          # TODO: something about instance_plans.select(&:new?) -- how does that compare to the isntance#has_vm? check?
          @vm_creator.create_for_instance_plans(@deployment_plan.instance_plans_with_missing_vms, @deployment_plan.ip_provider, @deployment_plan.tags)

          @base_job.task_checkpoint
        end

        def update_jobs
          @logger.info('Updating instances')
          @multi_job_updater.run(
            @base_job,
            @deployment_plan,
            @deployment_plan.jobs_starting_on_deploy,
          )
        end

        def delete_unneeded_instances
          unneeded_instance_plans = @deployment_plan.unneeded_instance_plans
          if unneeded_instance_plans.empty?
            @logger.info('No unneeded instances to delete')
            return
          end
          event_log_stage = Config.event_log.begin_stage('Deleting unneeded instances', unneeded_instance_plans.size)
          instance_deleter = InstanceDeleter.new(@deployment_plan.ip_provider, @dns_manager, @disk_manager)
          instance_deleter.delete_instance_plans(unneeded_instance_plans, event_log_stage)
          @logger.info('Deleted no longer needed instances')
        end
      end
    end
  end
end<|MERGE_RESOLUTION|>--- conflicted
+++ resolved
@@ -7,11 +7,7 @@
           @logger = base_job.logger
           @deployment_plan = deployment_plan
           @multi_job_updater = multi_job_updater
-<<<<<<< HEAD
-          @disk_manager = SingleDiskManager.new(@logger)
-=======
-          @disk_manager = DiskManager.new(@cloud, @logger)
->>>>>>> 1bf9c8bd
+          @disk_manager = DiskManager.new(@logger)
           @dns_manager = DnsManagerProvider.create
           job_renderer = JobRenderer.create
           agent_broadcaster = AgentBroadcaster.new
