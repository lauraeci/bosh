--- conflicted
+++ resolved
@@ -59,12 +59,7 @@
       bosh_cpi (~> 1.2831.0)
       bosh_openstack_cpi (~> 1.2831.0)
       bosh_vcloud_cpi (~> 0.7.2)
-<<<<<<< HEAD
-      bosh_vsphere_cpi (~> 1.2830.0)
-=======
       bosh_vsphere_cpi (~> 1.2831.0)
-      bosh_warden_cpi (~> 1.2831.0)
->>>>>>> 02ea0089
       eventmachine (~> 1.0.0)
       fog (~> 1.27.0)
       httpclient (= 2.4.0)
@@ -238,20 +233,6 @@
       sequel (~> 3.43.0)
 
 PATH
-<<<<<<< HEAD
-=======
-  remote: bosh_warden_cpi
-  specs:
-    bosh_warden_cpi (1.2831.0)
-      bosh_common
-      bosh_cpi
-      sequel
-      warden-client
-      warden-protocol
-      yajl-ruby
-
-PATH
->>>>>>> 02ea0089
   remote: simple_blobstore_server
   specs:
     simple_blobstore_server (1.2831.0)
