--- conflicted
+++ resolved
@@ -1,37 +1,23 @@
 PATH
   remote: agent_client
   specs:
-<<<<<<< HEAD
-    agent_client (1.3153.0)
-=======
     agent_client (1.3155.0)
->>>>>>> f527da63
       httpclient (= 2.4.0)
       yajl-ruby (~> 1.2.0)
 
 PATH
   remote: blobstore_client
   specs:
-<<<<<<< HEAD
-    blobstore_client (1.3153.0)
-      aws-sdk-resources (= 2.2.0)
-      bosh_common (~> 1.3153.0)
-=======
     blobstore_client (1.3155.0)
       aws-sdk-resources (= 2.2.0)
       bosh_common (~> 1.3155.0)
->>>>>>> f527da63
       httpclient (= 2.4.0)
       multi_json (~> 1.1)
 
 PATH
   remote: bosh-core
   specs:
-<<<<<<< HEAD
-    bosh-core (1.3153.0)
-=======
     bosh-core (1.3155.0)
->>>>>>> f527da63
       gibberish (~> 1.4.0)
       yajl-ruby (~> 1.2.0)
 
@@ -53,18 +39,6 @@
 PATH
   remote: bosh-director
   specs:
-<<<<<<< HEAD
-    bosh-director (1.3153.0)
-      bcrypt-ruby (~> 3.0.1)
-      blobstore_client (~> 1.3153.0)
-      bosh-core (~> 1.3153.0)
-      bosh-director-core (~> 1.3153.0)
-      bosh-registry (~> 1.3153.0)
-      bosh-template (~> 1.3153.0)
-      bosh_aws_cpi (= 2.1.0)
-      bosh_common (~> 1.3153.0)
-      bosh_cpi (~> 1.3153.0)
-=======
     bosh-director (1.3155.0)
       bcrypt-ruby (~> 3.0.1)
       blobstore_client (~> 1.3155.0)
@@ -75,7 +49,6 @@
       bosh_aws_cpi (= 2.1.0)
       bosh_common (~> 1.3155.0)
       bosh_cpi (~> 1.3155.0)
->>>>>>> f527da63
       bosh_openstack_cpi (= 2.1.0)
       bosh_vcloud_cpi (= 0.11.0)
       bosh_vsphere_cpi (= 2.2.0)
@@ -104,24 +77,14 @@
 PATH
   remote: bosh-director-core
   specs:
-<<<<<<< HEAD
-    bosh-director-core (1.3153.0)
-      bosh-template (~> 1.3153.0)
-      bosh_common (~> 1.3153.0)
-=======
     bosh-director-core (1.3155.0)
       bosh-template (~> 1.3155.0)
       bosh_common (~> 1.3155.0)
->>>>>>> f527da63
 
 PATH
   remote: bosh-monitor
   specs:
-<<<<<<< HEAD
-    bosh-monitor (1.3153.0)
-=======
     bosh-monitor (1.3155.0)
->>>>>>> f527da63
       aws-sdk (= 1.60.2)
       cf-uaa-lib (~> 3.2.1)
       dogapi (~> 1.6.0)
@@ -137,15 +100,9 @@
 PATH
   remote: bosh-registry
   specs:
-<<<<<<< HEAD
-    bosh-registry (1.3153.0)
-      aws-sdk
-      bosh_cpi (~> 1.3153.0)
-=======
     bosh-registry (1.3155.0)
       aws-sdk
       bosh_cpi (~> 1.3155.0)
->>>>>>> f527da63
       fog
       sequel (~> 3.43.0)
       sinatra (~> 1.4.2)
@@ -155,58 +112,34 @@
 PATH
   remote: bosh-release
   specs:
-<<<<<<< HEAD
-    bosh-release (1.3153.0)
-      agent_client (~> 1.3153.0)
-      blobstore_client (~> 1.3153.0)
-      bosh-template (~> 1.3153.0)
-      bosh_common (~> 1.3153.0)
-=======
     bosh-release (1.3155.0)
       agent_client (~> 1.3155.0)
       blobstore_client (~> 1.3155.0)
       bosh-template (~> 1.3155.0)
       bosh_common (~> 1.3155.0)
->>>>>>> f527da63
       trollop (~> 1.16)
       yajl-ruby (~> 1.2.0)
 
 PATH
   remote: bosh-stemcell
   specs:
-<<<<<<< HEAD
-    bosh-stemcell (1.3153.0)
-      bosh-core (~> 1.3153.0)
-=======
     bosh-stemcell (1.3155.0)
       bosh-core (~> 1.3155.0)
->>>>>>> f527da63
       bosh_aws_cpi (= 2.1.0)
 
 PATH
   remote: bosh-template
   specs:
-<<<<<<< HEAD
-    bosh-template (1.3153.0)
-=======
     bosh-template (1.3155.0)
->>>>>>> f527da63
       semi_semantic (~> 1.1.0)
 
 PATH
   remote: bosh_cli
   specs:
-<<<<<<< HEAD
-    bosh_cli (1.3153.0)
-      blobstore_client (~> 1.3153.0)
-      bosh-template (~> 1.3153.0)
-      bosh_common (~> 1.3153.0)
-=======
     bosh_cli (1.3155.0)
       blobstore_client (~> 1.3155.0)
       bosh-template (~> 1.3155.0)
       bosh_common (~> 1.3155.0)
->>>>>>> f527da63
       cf-uaa-lib (~> 3.2.1)
       highline (~> 1.6.2)
       httpclient (= 2.4.0)
@@ -223,38 +156,16 @@
 PATH
   remote: bosh_cli_plugin_aws
   specs:
-<<<<<<< HEAD
-    bosh_cli_plugin_aws (1.3153.0)
-      bosh-core (~> 1.3153.0)
-      bosh-stemcell (~> 1.3153.0)
-      bosh_aws_cpi (= 2.1.0)
-      bosh_cli (~> 1.3153.0)
-      bosh_cli_plugin_micro (~> 1.3153.0)
-=======
     bosh_cli_plugin_aws (1.3155.0)
       bosh-core (~> 1.3155.0)
       bosh-stemcell (~> 1.3155.0)
       bosh_aws_cpi (= 2.1.0)
       bosh_cli (~> 1.3155.0)
       bosh_cli_plugin_micro (~> 1.3155.0)
->>>>>>> f527da63
 
 PATH
   remote: bosh_cli_plugin_micro
   specs:
-<<<<<<< HEAD
-    bosh_cli_plugin_micro (1.3153.0)
-      agent_client (~> 1.3153.0)
-      blobstore_client (~> 1.3153.0)
-      bosh-core (~> 1.3153.0)
-      bosh-director-core (~> 1.3153.0)
-      bosh-registry (~> 1.3153.0)
-      bosh-stemcell (~> 1.3153.0)
-      bosh_aws_cpi (= 2.1.0)
-      bosh_cli (~> 1.3153.0)
-      bosh_common (~> 1.3153.0)
-      bosh_cpi (~> 1.3153.0)
-=======
     bosh_cli_plugin_micro (1.3155.0)
       agent_client (~> 1.3155.0)
       blobstore_client (~> 1.3155.0)
@@ -266,7 +177,6 @@
       bosh_cli (~> 1.3155.0)
       bosh_common (~> 1.3155.0)
       bosh_cpi (~> 1.3155.0)
->>>>>>> f527da63
       bosh_openstack_cpi (= 2.1.0)
       bosh_vcloud_cpi (= 0.11.0)
       bosh_vsphere_cpi (= 2.2.0)
@@ -277,35 +187,22 @@
 PATH
   remote: bosh_common
   specs:
-<<<<<<< HEAD
-    bosh_common (1.3153.0)
-=======
     bosh_common (1.3155.0)
->>>>>>> f527da63
       logging (~> 1.8.2)
       semi_semantic (~> 1.1.0)
 
 PATH
   remote: bosh_cpi
   specs:
-<<<<<<< HEAD
-    bosh_cpi (1.3153.0)
-      bosh_common (~> 1.3153.0)
-=======
     bosh_cpi (1.3155.0)
       bosh_common (~> 1.3155.0)
->>>>>>> f527da63
       logging (~> 1.8.2)
       membrane (~> 1.1.0)
 
 PATH
   remote: simple_blobstore_server
   specs:
-<<<<<<< HEAD
-    simple_blobstore_server (1.3153.0)
-=======
     simple_blobstore_server (1.3155.0)
->>>>>>> f527da63
       sinatra (~> 1.4.2)
       thin (~> 1.5.0)
 
