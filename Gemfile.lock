PATH
  remote: agent_client
  specs:
    agent_client (1.3232.2.0)
      httpclient (= 2.7.1)
      yajl-ruby (~> 1.2.0)

PATH
  remote: blobstore_client
  specs:
    blobstore_client (1.3232.2.0)
      aws-sdk-resources (= 2.2.0)
      bosh_common (~> 1.3232.2.0)
      httpclient (= 2.7.1)
      multi_json (~> 1.1)

PATH
  remote: bosh-core
  specs:
    bosh-core (1.3232.2.0)
      gibberish (~> 1.4.0)
      yajl-ruby (~> 1.2.0)

PATH
  remote: bosh-dev
  specs:
    bosh-dev (0.0.1.unpublished)
      bosh-core
      bosh-director
      bosh-stemcell
      bosh_cli
      bosh_cli_plugin_aws
      bosh_common
      bundler
      logging
      peach
      ruby_vcloud_sdk (= 0.7.4)

PATH
  remote: bosh-director-core
  specs:
    bosh-director-core (1.3232.2.0)
      bosh-template (~> 1.3232.2.0)
      bosh_common (~> 1.3232.2.0)

PATH
  remote: bosh-director
  specs:
    bosh-director (1.3232.2.0)
      bcrypt-ruby (~> 3.0.1)
      blobstore_client (~> 1.3232.2.0)
      bosh-core (~> 1.3232.2.0)
      bosh-director-core (~> 1.3232.2.0)
      bosh-registry (~> 1.3232.2.0)
      bosh-template (~> 1.3232.2.0)
      bosh_aws_cpi (= 2.1.1)
      bosh_common (~> 1.3232.2.0)
      bosh_cpi (~> 1.3232.2.0)
      bosh_openstack_cpi (= 2.1.1)
      bosh_vcloud_cpi (= 0.12.1)
      bosh_vsphere_cpi (= 2.1.1)
      cf-uaa-lib (~> 3.2.1)
      eventmachine (~> 1.0.0)
      fog (~> 1.34.0)
      fog-aws (~> 0.7.6)
      httpclient (= 2.7.1)
      logging (~> 1.8.2)
      membrane (~> 1.1.0)
      nats (= 0.5.0.beta.12)
      netaddr (~> 1.5.0)
      rack-test (~> 0.6.2)
      rake (~> 10.0)
      rufus-scheduler (~> 2.0.18)
      semi_semantic (~> 1.2.0)
      sequel (~> 4.32.0)
      sinatra (~> 1.4.2)
      sys-filesystem (~> 1.1.0)
      talentbox-delayed_job_sequel (~> 4.1.0)
      thin (~> 1.5.0)
      unix-crypt (~> 1.3.0)
      yajl-ruby (~> 1.2.0)

PATH
  remote: bosh-monitor
  specs:
    bosh-monitor (1.3232.2.0)
      aws-sdk (= 1.60.2)
      cf-uaa-lib (~> 3.2.1)
      dogapi (~> 1.21.0)
      em-http-request (~> 0.3.0)
      eventmachine (~> 1.0.0)
      httpclient (= 2.7.1)
      logging (~> 1.8.2)
      nats (= 0.5.0.beta.12)
      sinatra (~> 1.4.2)
      thin (~> 1.5.0)
      yajl-ruby (~> 1.2.0)

PATH
  remote: bosh-registry
  specs:
    bosh-registry (1.3232.2.0)
      aws-sdk
      bosh_cpi (~> 1.3232.2.0)
      fog
      sequel (~> 4.32.0)
      sinatra (~> 1.4.2)
      thin (~> 1.5.0)
      yajl-ruby (~> 1.2.0)

PATH
  remote: bosh-release
  specs:
    bosh-release (1.3232.2.0)
      agent_client (~> 1.3232.2.0)
      blobstore_client (~> 1.3232.2.0)
      bosh-template (~> 1.3232.2.0)
      bosh_common (~> 1.3232.2.0)
      trollop (~> 1.16)
      yajl-ruby (~> 1.2.0)

PATH
  remote: bosh-stemcell
  specs:
    bosh-stemcell (1.3232.2.0)
      bosh-core (~> 1.3232.2.0)
      bosh_aws_cpi (= 2.1.1)

PATH
  remote: bosh-template
  specs:
<<<<<<< HEAD
    bosh-template (1.3232.1.0)
      semi_semantic (~> 1.2.0)
=======
    bosh-template (1.3232.2.0)
      semi_semantic (~> 1.1.0)
>>>>>>> e3b720d0

PATH
  remote: bosh_cli_plugin_aws
  specs:
    bosh_cli_plugin_aws (1.3232.2.0)
      bosh-core (~> 1.3232.2.0)
      bosh-stemcell (~> 1.3232.2.0)
      bosh_aws_cpi (= 2.1.1)
      bosh_cli (~> 1.3232.2.0)
      bosh_cli_plugin_micro (~> 1.3232.2.0)

PATH
  remote: bosh_cli_plugin_micro
  specs:
    bosh_cli_plugin_micro (1.3232.2.0)
      agent_client (~> 1.3232.2.0)
      blobstore_client (~> 1.3232.2.0)
      bosh-core (~> 1.3232.2.0)
      bosh-director-core (~> 1.3232.2.0)
      bosh-registry (~> 1.3232.2.0)
      bosh-stemcell (~> 1.3232.2.0)
      bosh_aws_cpi (= 2.1.1)
      bosh_cli (~> 1.3232.2.0)
      bosh_common (~> 1.3232.2.0)
      bosh_cpi (~> 1.3232.2.0)
      bosh_openstack_cpi (= 2.1.1)
      bosh_vcloud_cpi (= 0.12.1)
      bosh_vsphere_cpi (= 2.1.1)
      fog-google (= 0.1.0)
      mono_logger (~> 1.1.0)
      sqlite3 (~> 1.3.7)

PATH
  remote: bosh_cli
  specs:
    bosh_cli (1.3232.2.0)
      blobstore_client (~> 1.3232.2.0)
      bosh-template (~> 1.3232.2.0)
      bosh_common (~> 1.3232.2.0)
      cf-uaa-lib (~> 3.2.1)
      highline (~> 1.6.2)
      httpclient (= 2.7.1)
      json_pure (~> 1.7)
      minitar (~> 0.5.4)
      net-scp (~> 1.1.0)
      net-ssh (= 2.9.2)
      net-ssh-gateway (~> 1.2.0)
      netaddr (~> 1.5.0)
      progressbar (~> 0.9.0)
      sshkey (~> 1.7.0)
      terminal-table (~> 1.4.3)

PATH
  remote: bosh_common
  specs:
    bosh_common (1.3232.2.0)
      logging (~> 1.8.2)
      semi_semantic (~> 1.2.0)

PATH
  remote: bosh_cpi
  specs:
    bosh_cpi (1.3232.2.0)
      bosh_common (~> 1.3232.2.0)
      logging (~> 1.8.2)
      membrane (~> 1.1.0)

PATH
  remote: simple_blobstore_server
  specs:
    simple_blobstore_server (1.3232.2.0)
      sinatra (~> 1.4.2)
      thin (~> 1.5.0)

GEM
  remote: https://rubygems.org/
  specs:
    CFPropertyList (2.3.2)
    activesupport (4.2.5)
      i18n (~> 0.7)
      json (~> 1.7, >= 1.7.7)
      minitest (~> 5.1)
      thread_safe (~> 0.3, >= 0.3.4)
      tzinfo (~> 1.1)
    addressable (2.3.7)
    ast (2.2.0)
    aws-sdk (1.60.2)
      aws-sdk-v1 (= 1.60.2)
    aws-sdk-core (2.2.0)
      jmespath (~> 1.0)
    aws-sdk-resources (2.2.0)
      aws-sdk-core (= 2.2.0)
    aws-sdk-v1 (1.60.2)
      json (~> 1.4)
      nokogiri (>= 1.4.4)
    backports (3.6.4)
    bcrypt-ruby (3.0.1)
    blue-shell (0.3.0)
      rspec
    bosh_aws_cpi (2.1.1)
      aws-sdk (= 1.60.2)
      bosh-registry
      bosh_common
      bosh_cpi
      httpclient (= 2.7.1)
      yajl-ruby (>= 0.8.2)
    bosh_openstack_cpi (2.1.1)
      bosh-registry
      bosh_common
      bosh_cpi
      fog (~> 1.34.0)
      httpclient (= 2.7.1)
      membrane (~> 1.1.0)
      yajl-ruby (>= 0.8.2)
    bosh_vcloud_cpi (0.12.1)
      bosh_common
      bosh_cpi
      builder (~> 3.1.4)
      httpclient (= 2.7.1)
      membrane
      nokogiri (~> 1.6.6)
      rest-client (~> 1.6.7)
      yajl-ruby (>= 0.8.2)
    bosh_vsphere_cpi (2.1.1)
      bosh_common
      bosh_cpi
      builder (~> 3.1.4)
      httpclient (= 2.7.1)
      membrane (~> 1.1.0)
      mono_logger (~> 1.1.0)
      nokogiri (~> 1.6.6)
    builder (3.1.4)
    cf-uaa-lib (3.2.5)
      multi_json
    codeclimate-test-reporter (0.3.0)
      simplecov (>= 0.7.1, < 1.0.0)
    coderay (1.1.0)
    crack (0.4.2)
      safe_yaml (~> 1.0.0)
    daemons (1.2.3)
    delayed_job (4.0.6)
      activesupport (>= 3.0, < 5.0)
    diff-lcs (1.2.5)
    docile (1.1.5)
    dogapi (1.21.0)
      multi_json
    em-http-request (0.3.0)
      addressable (>= 2.0.0)
      escape_utils
      eventmachine (>= 0.12.9)
    escape_utils (1.2.0)
    eventmachine (1.0.4)
    excon (0.45.4)
    fakefs (0.6.7)
    ffi (1.9.10)
    fission (0.5.0)
      CFPropertyList (~> 2.2)
    fog (1.34.0)
      fog-atmos
      fog-aws (>= 0.6.0)
      fog-brightbox (~> 0.4)
      fog-core (~> 1.32)
      fog-dynect (~> 0.0.2)
      fog-ecloud (~> 0.1)
      fog-google (>= 0.0.2)
      fog-json
      fog-local
      fog-powerdns (>= 0.1.1)
      fog-profitbricks
      fog-radosgw (>= 0.0.2)
      fog-riakcs
      fog-sakuracloud (>= 0.0.4)
      fog-serverlove
      fog-softlayer
      fog-storm_on_demand
      fog-terremark
      fog-vmfusion
      fog-voxel
      fog-xml (~> 0.1.1)
      ipaddress (~> 0.5)
      nokogiri (~> 1.5, >= 1.5.11)
    fog-atmos (0.1.0)
      fog-core
      fog-xml
    fog-aws (0.7.6)
      fog-core (~> 1.27)
      fog-json (~> 1.0)
      fog-xml (~> 0.1)
      ipaddress (~> 0.8)
    fog-brightbox (0.9.0)
      fog-core (~> 1.22)
      fog-json
      inflecto (~> 0.0.2)
    fog-core (1.32.1)
      builder
      excon (~> 0.45)
      formatador (~> 0.2)
      mime-types
      net-scp (~> 1.1)
      net-ssh (>= 2.1.3)
    fog-dynect (0.0.2)
      fog-core
      fog-json
      fog-xml
    fog-ecloud (0.3.0)
      fog-core
      fog-xml
    fog-google (0.1.0)
      fog-core
      fog-json
      fog-xml
    fog-json (1.0.2)
      fog-core (~> 1.0)
      multi_json (~> 1.10)
    fog-local (0.2.1)
      fog-core (~> 1.27)
    fog-powerdns (0.1.1)
      fog-core (~> 1.27)
      fog-json (~> 1.0)
      fog-xml (~> 0.1)
    fog-profitbricks (0.0.5)
      fog-core
      fog-xml
      nokogiri
    fog-radosgw (0.0.4)
      fog-core (>= 1.21.0)
      fog-json
      fog-xml (>= 0.0.1)
    fog-riakcs (0.1.0)
      fog-core
      fog-json
      fog-xml
    fog-sakuracloud (1.3.3)
      fog-core
      fog-json
    fog-serverlove (0.1.2)
      fog-core
      fog-json
    fog-softlayer (0.4.7)
      fog-core
      fog-json
    fog-storm_on_demand (0.1.1)
      fog-core
      fog-json
    fog-terremark (0.1.0)
      fog-core
      fog-xml
    fog-vmfusion (0.1.0)
      fission
      fog-core
    fog-voxel (0.1.0)
      fog-core
      fog-xml
    fog-xml (0.1.2)
      fog-core
      nokogiri (~> 1.5, >= 1.5.11)
    formatador (0.2.5)
    gibberish (1.4.0)
    highline (1.6.21)
    httpclient (2.7.1)
    i18n (0.7.0)
    inflecto (0.0.2)
    ipaddress (0.8.0)
    jmespath (1.1.3)
    json (1.8.3)
    json_pure (1.8.1)
    little-plugger (1.1.4)
    logging (1.8.2)
      little-plugger (>= 1.1.3)
      multi_json (>= 1.8.4)
    machinist (1.0.6)
    membrane (1.1.0)
    method_source (0.8.2)
    mime-types (2.6.2)
    mini_portile (0.6.2)
    minitar (0.5.4)
    minitest (5.8.3)
    mono_logger (1.1.0)
    multi_json (1.11.2)
    mysql2 (0.4.3)
    nats (0.5.0.beta.12)
      daemons (>= 1.1.9)
      eventmachine (>= 1.0.3)
      json_pure (>= 1.8.0)
      thin (>= 1.5.0)
    net-scp (1.1.2)
      net-ssh (>= 2.6.5)
    net-ssh (2.9.2)
    net-ssh-gateway (1.2.0)
      net-ssh (>= 2.6.5)
    netaddr (1.5.1)
    nokogiri (1.6.6.2)
      mini_portile (~> 0.6.0)
    parallel (0.9.2)
    parallel_tests (2.4.1)
      parallel
    parser (2.3.1.0)
      ast (~> 2.2)
    peach (0.5.1)
    pg (0.15.1)
    powerpack (0.1.1)
    progressbar (0.9.2)
    pry (0.10.1)
      coderay (~> 1.1.0)
      method_source (~> 0.8.1)
      slop (~> 3.4)
    rack (1.6.4)
    rack-protection (1.5.3)
      rack
    rack-test (0.6.2)
      rack (>= 1.0)
    rainbow (2.1.0)
    rake (10.3.2)
    rest-client (1.6.7)
      mime-types (>= 1.16)
    rspec (3.0.0)
      rspec-core (~> 3.0.0)
      rspec-expectations (~> 3.0.0)
      rspec-mocks (~> 3.0.0)
    rspec-core (3.0.4)
      rspec-support (~> 3.0.0)
    rspec-expectations (3.0.4)
      diff-lcs (>= 1.2.0, < 2.0)
      rspec-support (~> 3.0.0)
    rspec-instafail (0.2.6)
      rspec
    rspec-its (1.0.1)
      rspec-core (>= 2.99.0.beta1)
      rspec-expectations (>= 2.99.0.beta1)
    rspec-mocks (3.0.4)
      rspec-support (~> 3.0.0)
    rspec-support (3.0.4)
    rubocop (0.39.0)
      parser (>= 2.3.0.7, < 3.0)
      powerpack (~> 0.1)
      rainbow (>= 1.99.1, < 3.0)
      ruby-progressbar (~> 1.7)
      unicode-display_width (~> 1.0, >= 1.0.1)
    ruby-progressbar (1.8.0)
    ruby_vcloud_sdk (0.7.4)
      builder (>= 3.1)
      httpclient (>= 2.4.0)
      netaddr
      nokogiri (>= 1.5.6)
      rest-client (>= 1.6.7)
    rufus-scheduler (2.0.24)
      tzinfo (>= 0.3.22)
    rugged (0.19.0)
    safe_yaml (1.0.4)
    semi_semantic (1.2.0)
    sequel (4.32.0)
    serverspec (0.15.4)
      highline
      net-ssh
      rspec (>= 2.13.0)
      specinfra (>= 0.7.1)
    simplecov (0.9.2)
      docile (~> 1.1.0)
      multi_json (~> 1.0)
      simplecov-html (~> 0.9.0)
    simplecov-html (0.9.0)
    sinatra (1.4.6)
      rack (~> 1.4)
      rack-protection (~> 1.4)
      tilt (>= 1.3, < 3)
    sinatra-contrib (1.4.2)
      backports (>= 2.0)
      multi_json
      rack-protection
      rack-test
      sinatra (~> 1.4.0)
      tilt (~> 1.3)
    slop (3.6.0)
    specinfra (1.15.0)
    sqlite3 (1.3.11)
    sshkey (1.7.0)
    sys-filesystem (1.1.5)
      ffi
    talentbox-delayed_job_sequel (4.1.0)
      delayed_job (~> 4.0.0)
      sequel (>= 3.38, < 5.0)
      tzinfo
    terminal-table (1.4.5)
    thin (1.5.1)
      daemons (>= 1.0.9)
      eventmachine (>= 0.12.6)
      rack (>= 1.0.0)
    thread_safe (0.3.5)
    tilt (1.4.1)
    timecop (0.7.3)
    trollop (1.16.2)
    tzinfo (1.2.2)
      thread_safe (~> 0.1)
    unicode-display_width (1.0.3)
    unix-crypt (1.3.0)
    vcr (2.9.3)
    webmock (1.20.4)
      addressable (>= 2.3.6)
      crack (>= 0.3.2)
    yajl-ruby (1.2.1)

PLATFORMS
  ruby

DEPENDENCIES
  agent_client!
  blobstore_client!
  blue-shell
  bosh-core!
  bosh-dev!
  bosh-director!
  bosh-director-core!
  bosh-monitor!
  bosh-registry!
  bosh-release!
  bosh-stemcell!
  bosh-template!
  bosh_aws_cpi (~> 2.1)
  bosh_cli!
  bosh_cli_plugin_aws!
  bosh_cli_plugin_micro!
  bosh_common!
  bosh_cpi!
  bundler (~> 1.11.0)
  codeclimate-test-reporter
  eventmachine (= 1.0.4)
  fakefs
  httpclient
  json (= 1.8.3)
  machinist (~> 1.0)
  minitar
  mysql2
  nats
  net-ssh
  parallel_tests (~> 2.0)
  pg
  pry
  rack-test
  rake (~> 10.0)
  rest-client
  rspec (~> 3.0.0)
  rspec-instafail
  rspec-its
  rubocop
  rugged
  serverspec (= 0.15.4)
  simple_blobstore_server!
  simplecov (~> 0.9.0)
  sinatra
  sinatra-contrib
  specinfra (= 1.15.0)
  sqlite3
  talentbox-delayed_job_sequel (~> 4.1)
  timecop (~> 0.7.1)
  unix-crypt
  vcr
  webmock

BUNDLED WITH
   1.11.2<|MERGE_RESOLUTION|>--- conflicted
+++ resolved
@@ -129,13 +129,8 @@
 PATH
   remote: bosh-template
   specs:
-<<<<<<< HEAD
-    bosh-template (1.3232.1.0)
+    bosh-template (1.3232.2.0)
       semi_semantic (~> 1.2.0)
-=======
-    bosh-template (1.3232.2.0)
-      semi_semantic (~> 1.1.0)
->>>>>>> e3b720d0
 
 PATH
   remote: bosh_cli_plugin_aws
