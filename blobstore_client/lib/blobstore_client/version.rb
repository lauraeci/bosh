--- conflicted
+++ resolved
@@ -1,11 +1,7 @@
 module Bosh
   module Blobstore
     class Client
-<<<<<<< HEAD
-      VERSION = '1.3181.0'
-=======
       VERSION = '1.3184.0'
->>>>>>> 23cf1c5c
     end
   end
 end