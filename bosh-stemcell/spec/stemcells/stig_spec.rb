require 'spec_helper'

describe 'Stig test case verification', { stemcell_image: true, stig_check: true } do
  it 'confirms all stig test cases ran' do
    expected_base_stig_test_cases = %W{
      V-38682
      V-38691
      V-38614
      V-38612
      V-38615
      V-38611
      V-38608
      V-38616
      V-38610
      V-38607
      V-38701
      V-38587
      V-38589
      V-38598
      V-38591
      V-38594
      V-38602
      V-38450
      V-38451
      V-38499
      V-38458
      V-38459
      V-38461
      V-38443
      V-38448
      V-38449
      V-38643
      V-38497
      V-38491
      V-38484
      V-38613
      V-38523
      V-38524
      V-38526
      V-38529
      V-38582
      V-38548
      V-38532
      V-38600
      V-38601
      V-38583
      V-38579
      V-38581
      V-38585
      V-38462
      V-38617
      V-38465
      V-38466
      V-38469
      V-38472
<<<<<<< HEAD
      V-38674
=======
      V-58901
>>>>>>> f009f4c8
    }

    expected_stig_test_cases = expected_base_stig_test_cases
    case ENV['OS_NAME']
      when 'ubuntu'
        expected_stig_test_cases = expected_base_stig_test_cases + [
          'V-38668',
          'V-38476'
        ]
      when 'centos'
        expected_stig_test_cases = expected_base_stig_test_cases + [
          'V-38668',
          'V-38476',
          'V-38586'
        ]
      when 'rhel'
        expected_stig_test_cases = expected_base_stig_test_cases + [
          'V-38586'
        ]
    end

    expect($stig_test_cases.to_a).to match_array expected_stig_test_cases
  end
end<|MERGE_RESOLUTION|>--- conflicted
+++ resolved
@@ -53,11 +53,8 @@
       V-38466
       V-38469
       V-38472
-<<<<<<< HEAD
       V-38674
-=======
       V-58901
->>>>>>> f009f4c8
     }
 
     expected_stig_test_cases = expected_base_stig_test_cases
