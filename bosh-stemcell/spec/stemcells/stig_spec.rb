--- conflicted
+++ resolved
@@ -39,19 +39,16 @@
       V-38526
       V-38529
       V-38582
-<<<<<<< HEAD
       V-38548
       V-38532
       V-38600
       V-38601
-=======
       V-38583
       V-38579
       V-38581
       V-38585
       V-38462
       V-38617
->>>>>>> 04e3867e
     }
 
     expected_stig_test_cases = expected_base_stig_test_cases
