# bosh-stemcell

Tools for creating stemcells

## Bringing up stemcell building VM

### Once-off manual steps:

0. Upload a keypair called "bosh" to AWS that you'll use to connect to the remote vm later
0. Create "bosh-stemcell" security group on AWS to allow SSH access to the stemcell (once per AWS account)
0. Add instructions to set BOSH_AWS_... environment variables
0. Install the vagrant plugins we use:

        vagrant plugin install vagrant-berkshelf
        vagrant plugin install vagrant-omnibus
        vagrant plugin install vagrant-aws --plugin-version 0.5.0

### Bring up the vagrant stemcell building VM

From a fresh copy of the bosh repo:

    export BOSH_AWS_ACCESS_KEY_ID=YOUR-AWS-ACCESS-KEY
    export BOSH_AWS_SECRET_ACCESS_KEY=YOUR-AWS-SECRET-KEY
    cd bosh-stemcell
    vagrant up remote --provider=aws

## Updating source code on stemcell building VM

With existing stemcell building VM run:

    export BOSH_AWS_ACCESS_KEY_ID=YOUR-AWS-ACCESS-KEY
    export BOSH_AWS_SECRET_ACCESS_KEY=YOUR-AWS-SECRET-KEY
    cd bosh-stemcell
    vagrant provision remote


## Build an OS image

An OS image is a tarball that contains a snapshot of an entire OS filesystem that contains all the libraries and system utilities that the BOSH agent depends on. It does not contain the BOSH agent or the virtualization tools: there is [a separate Rake task](#building-the-stemcell-with-local-os-image) that adds the BOSH agent and a chosen set of virtualization tools to any base OS image, thereby producing a stemcell.

If you have changes that will require new OS image you need to build one. A stemcell with a custom OS image can be built using the stemcell-building VM described above.

    vagrant ssh -c '
      cd /bosh
      bundle exec rake stemcell:build_os_image[ubuntu,trusty,/tmp/ubuntu_base_image.tgz]
    ' remote

<<<<<<< HEAD
=======
The arguments to `stemcell:build_os_image` are:

1. *`operating_system_name`* identifies which type of OS to fetch. Determines which package repository and packaging tool will be used to download and assemble the files. Must match a value recognized by the  [OperatingSystem](lib/bosh/stemcell/operating_system.rb) module. Currently, only `ubuntu` and `centos` are recognized.
2. *`operating_system_version`* an identifier that the system may use to decide which release of the OS to download. Acceptable values depend on the operating system. For `ubuntu`, use `trusty`. For `centos`, the value is currently ignored.
3. *`os_image_path`* the path to write the finished OS image tarball to. If a file exists at this path already, it will be overwritten without warning.

>>>>>>> 28063391
See below [Building the stemcell with local OS image](#building-the-stemcell-with-local-os-image) on how to build stemcell with the new OS image.

## Building a stemcell

### Building the stemcell with published OS image

Substitute *\<current_build\>* with the current build number, which can be found by looking at [bosh artifacts](http://bosh_artifacts.cfapps.io).
The final two arguments are the S3 bucket and key for the OS image to use, which can be found by reading the OS\_IMAGES document in this project.

    vagrant ssh -c '
      cd /bosh
      CANDIDATE_BUILD_NUMBER=<current_build> http_proxy=http://localhost:3142/ bundle exec rake stemcell:build[vsphere,esxi,centos,nil,go,bosh-os-images,bosh-centos-6_5-os-image.tgz]
    ' remote


### Building the stemcell with local OS image

    vagrant ssh -c '
      cd /bosh
      bundle exec rake stemcell:build_with_local_os_image[aws,xen,ubuntu,trusty,go,/tmp/ubuntu_base_image.tgz]
    ' remote

### Building light stemcell

AWS stemcells can be shipped in light format which includes a reference to a public AMI. This speeds up the process of uploading the stemcell to AWS. To build a light stemcell:

    vagrant ssh -c '
      cd /bosh
      export BOSH_AWS_ACCESS_KEY_ID=YOUR-AWS-ACCESS-KEY
      export BOSH_AWS_SECRET_ACCESS_KEY=YOUR-AWS-SECRET-KEY
      bundle exec rake stemcell:build_light[/tmp/bosh-stemcell.tgz,hvm]
    ' remote<|MERGE_RESOLUTION|>--- conflicted
+++ resolved
@@ -45,15 +45,12 @@
       bundle exec rake stemcell:build_os_image[ubuntu,trusty,/tmp/ubuntu_base_image.tgz]
     ' remote
 
-<<<<<<< HEAD
-=======
 The arguments to `stemcell:build_os_image` are:
 
 1. *`operating_system_name`* identifies which type of OS to fetch. Determines which package repository and packaging tool will be used to download and assemble the files. Must match a value recognized by the  [OperatingSystem](lib/bosh/stemcell/operating_system.rb) module. Currently, only `ubuntu` and `centos` are recognized.
 2. *`operating_system_version`* an identifier that the system may use to decide which release of the OS to download. Acceptable values depend on the operating system. For `ubuntu`, use `trusty`. For `centos`, the value is currently ignored.
 3. *`os_image_path`* the path to write the finished OS image tarball to. If a file exists at this path already, it will be overwritten without warning.
 
->>>>>>> 28063391
 See below [Building the stemcell with local OS image](#building-the-stemcell-with-local-os-image) on how to build stemcell with the new OS image.
 
 ## Building a stemcell
