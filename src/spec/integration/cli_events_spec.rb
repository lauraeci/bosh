--- conflicted
+++ resolved
@@ -64,7 +64,7 @@
       {'Action' => 'create', 'Object type' => 'deployment', 'Object ID' => 'simple', 'Dep' => 'simple', 'Inst' => '-', 'Context' => '-'},
       {'Action' => 'update', 'Object type' => 'runtime-config', 'Object ID' => '-', 'Dep' => '-', 'Inst' => '-', 'Context' => '-'},
       {'Action' => 'update', 'Object type' => 'cloud-config', 'Object ID' => '-', 'Dep' => '-', 'Inst' => '-', 'Context' => '-'},
-<<<<<<< HEAD
+      {'Action' => 'start', 'Object type' => 'director', 'Object ID' => 'deadbeef', 'Dep' => '-', 'Inst' => '-', 'Context' => 'version: 0.0.0'},
       {'Action' => 'release', 'Object type'=> 'lock', 'Object ID' => 'lock:deployment:simple', 'Dep' => 'simple', 'Inst' => '-', 'Context' => '-'},
       {'Action' => 'acquire', 'Object type'=> 'lock', 'Object ID' => 'lock:deployment:simple', 'Dep' => 'simple', 'Inst' => '-', 'Context' => '-'},
       {'Action' => 'release', 'Object type'=> 'lock', 'Object ID' => 'lock:deployment:simple', 'Dep' => 'simple', 'Inst' => '-', 'Context' => '-'},
@@ -81,9 +81,6 @@
       {'Action' => 'acquire', 'Object type' => 'lock', 'Object ID' => 'lock:deployment:simple', 'Dep' => 'simple', 'Inst' => '-', 'Context' => '-'},
       {'Action' => 'release', 'Object type' => 'lock', 'Object ID' => 'lock:release:bosh-release', 'Dep' => '-','Inst' => '-', 'Context' => '-'},
       {'Action' => 'acquire', 'Object type' => 'lock', 'Object ID' => 'lock:release:bosh-release', 'Dep' => '-','Inst' => '-', 'Context' => '-'},
-=======
-      {'Action'=>'start', 'Object type'=>'director', 'Object ID'=>'deadbeef', 'Dep'=>'-', 'Inst'=>'-', 'Context'=>'version: 0.0.0'}
->>>>>>> 2895c6a0
     )
 
     instance_name = parse_first_instance_name(output)
