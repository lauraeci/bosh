require 'spec_helper'

module Bosh::Director
  module DeploymentPlan
    describe InstanceGroupSpecParser do
      subject(:parser) { described_class.new(deployment_plan, event_log, logger) }

      let(:deployment_plan) do
        instance_double(
          Planner,
          model: deployment_model,
          properties: {},
          update: UpdateConfig.new(
            'canaries' => 2,
            'max_in_flight' => 4,
            'canary_watch_time' => 60_000,
            'update_watch_time' => 30_000,
            'serial' => true,
          ),
          name: 'fake-deployment',
          networks: [network],
          releases: {},
        )
      end
      let(:deployment_model) { Models::Deployment.make }
      let(:network) { ManualNetwork.new('fake-network-name', [], logger) }
      let(:task) { Models::Task.make(id: 42) }
      let(:task_writer) { Bosh::Director::TaskDBWriter.new(:event_output, task.id) }
      let(:event_log) { Bosh::Director::EventLog::Log.new(task_writer) }

      let(:disk_collection) { PersistentDiskCollection.new(logger) }

      let(:links_parser) do
        instance_double(Bosh::Director::Links::LinksParser).tap do |mock|
          allow(mock).to receive(:parse_consumers_from_job)
          allow(mock).to receive(:parse_providers_from_job)
          allow(mock).to receive(:parse_provider_from_disk)
        end
      end

      before do
        allow(Bosh::Director::Links::LinksParser).to receive(:new).and_return(links_parser)
      end

      describe '#parse' do
        before do
          allow(deployment_plan).to receive(:resource_pool).and_return(resource_pool)
          allow(resource_pool).to receive(:name).and_return('fake-vm-type')
          allow(resource_pool).to receive(:cloud_properties).and_return({})
          allow(resource_pool).to receive(:stemcell).and_return(
            Stemcell.parse(
              'name' => 'fake-stemcell-name',
              'version' => 1,
            ),
          )
          allow(deployment_plan).to receive(:disk_type).and_return(disk_type)
          allow(deployment_plan).to receive(:release).and_return(job_rel_ver)
          allow(PersistentDiskCollection).to receive(:new).and_return(disk_collection)
        end
        let(:parse_options) { {} }
        let(:parsed_instance_group) { parser.parse(instance_group_spec, parse_options) }
        let(:resource_pool_env) { { 'key' => 'value' } }
        let(:uninterpolated_resource_pool_env) { { 'key' => '((value_placeholder))' } }
        let(:resource_pool) do
          instance_double(ResourcePool, env: resource_pool_env)
        end
        let(:disk_type) { instance_double(DiskType) }
        let(:job_rel_ver) { instance_double(ReleaseVersion, template: nil) }

        let(:instance_group_spec) do
          {
            'name' => 'instance-group-name',
            'jobs' => [],
            'release' => 'fake-release-name',
            'resource_pool' => 'fake-resource-pool-name',
            'instances' => 1,
            'networks' => [{ 'name' => 'fake-network-name' }],
          }
        end

        it 'sets deployment name to instance group' do
          instance_group = parsed_instance_group
          expect(instance_group.deployment_name).to eq('fake-deployment')
        end

        describe 'name key' do
          it 'parses name' do
            instance_group = parsed_instance_group
            expect(instance_group.name).to eq('instance-group-name')
          end
        end

        describe 'lifecycle key' do
          InstanceGroup::VALID_LIFECYCLE_PROFILES.each do |profile|
            it "is able to parse '#{profile}' as lifecycle profile" do
              instance_group_spec['lifecycle'] = profile
              instance_group = parsed_instance_group
              expect(instance_group.lifecycle).to eq(profile)
            end
          end

          it "defaults lifecycle profile to 'service'" do
            instance_group_spec.delete('lifecycle')
            instance_group = parsed_instance_group
            expect(instance_group.lifecycle).to eq('service')
          end

          it 'raises an error if lifecycle profile value is not known' do
            instance_group_spec['lifecycle'] = 'unknown'

            expect do
              parsed_instance_group
            end.to raise_error(
              JobInvalidLifecycle,
              "Invalid lifecycle 'unknown' for 'instance-group-name', valid lifecycle profiles are: service, errand",
            )
          end
        end

        describe 'release key' do
          it 'parses release' do
            instance_group = parsed_instance_group
            expect(instance_group.release).to eq(job_rel_ver)
          end

          it 'complains about unknown release' do
            instance_group_spec['release'] = 'unknown-release-name'
            expect(deployment_plan).to receive(:release)
              .with('unknown-release-name')
              .and_return(nil)

            expect do
              parsed_instance_group
            end.to raise_error(
              InstanceGroupUnknownRelease,
              "Instance group 'instance-group-name' references an unknown release 'unknown-release-name'",
            )
          end

          context 'when there is no job-level release defined' do
            before { instance_group_spec.delete('release') }

            context 'when the deployment has zero releases'

            context 'when the deployment has exactly one release' do
              it "picks the deployment's release" do
                deployment_release = instance_double(ReleaseVersion, name: '')
                allow(deployment_plan).to receive(:releases).and_return([deployment_release])

                instance_group = parsed_instance_group
                expect(instance_group.release).to eq(deployment_release)
              end
            end

            context 'when the deployment has more than one release' do
              it 'does not pick a release' do
                instance_group_spec.delete('release')

                allow(deployment_plan).to receive(:releases).and_return([instance_double(ReleaseVersion, name: ''), instance_double(ReleaseVersion, name: '')])

                instance_group = parsed_instance_group
                expect(instance_group.release).to be_nil
              end
            end
          end
        end

        describe 'job key' do
          before { instance_group_spec.delete('jobs') }

          it 'parses a single job' do
            instance_group_spec['template'] = 'job-name'

            expect(deployment_plan).to receive(:release)
              .with('fake-release-name')
              .and_return(job_rel_ver)

            job = make_job('job-name', job_rel_ver)
            expect(job).to receive(:add_properties)
              .with({}, 'instance-group-name')
            expect(job_rel_ver).to receive(:get_or_create_template)
              .with('job-name')
              .and_return(job)

            instance_group = parsed_instance_group
            expect(instance_group.jobs).to eq([job])
          end

          it 'does not issue a deprecation warning when Template has a single value' do
            instance_group_spec['template'] = 'fake-template-name'

            allow(deployment_plan).to receive(:release)
              .with('fake-release-name')
              .and_return(job_rel_ver)

            job1 = make_job('fake-template-name', job_rel_ver)
            allow(job1).to receive(:add_properties)

            allow(job_rel_ver).to receive(:get_or_create_template)
              .with('fake-template-name')
              .and_return(job1)

            expect(Config.event_log).not_to receive(:warn_deprecated)
            parsed_instance_group
          end

          it 'parses multiple templates' do
            instance_group_spec['template'] = %w[fake-template1-name fake-template2-name]

            expect(deployment_plan).to receive(:release)
              .with('fake-release-name')
              .and_return(job_rel_ver)

            job1 = make_job('fake-template1-name', job_rel_ver)
            expect(job1).to receive(:add_properties)
              .with({}, 'instance-group-name')
            expect(job_rel_ver).to receive(:get_or_create_template)
              .with('fake-template1-name')
              .and_return(job1)

            job2 = make_job('fake-template2-name', job_rel_ver)
            expect(job2).to receive(:add_properties)
              .with({}, 'instance-group-name')
            expect(job_rel_ver).to receive(:get_or_create_template)
              .with('fake-template2-name')
              .and_return(job2)

            instance_group = parsed_instance_group
            expect(instance_group.jobs).to eq([job1, job2])
          end

          it 'issues a deprecation warning when Template has an array value' do
            instance_group_spec['template'] = %w[fake-template1-name fake-template2-name]

            allow(deployment_plan).to receive(:release)
              .with('fake-release-name')
              .and_return(job_rel_ver)

            job1 = make_job('fake-template1-name', job_rel_ver)
            allow(job1).to receive(:add_properties)

            allow(job_rel_ver).to receive(:get_or_create_template)
              .with('fake-template1-name')
              .and_return(job1)

            job2 = make_job('fake-template2-name', job_rel_ver)
            allow(job2).to receive(:add_properties)

            allow(job_rel_ver).to receive(:get_or_create_template)
              .with('fake-template2-name')
              .and_return(job2)

            expect(event_log).to receive(:warn_deprecated).with(
              "Please use 'templates' when specifying multiple templates for a job. "\
                "'template' for multiple templates will soon be unsupported.",
            )
            parsed_instance_group
          end

          it 'raises an error when a job has no release' do
            instance_group_spec['template'] = 'fake-template-name'
            instance_group_spec.delete('release')

            fake_releases = 2.times.map do
              instance_double(
                ReleaseVersion,
                template: nil,
              )
            end
            expect(deployment_plan).to receive(:releases).and_return(fake_releases)

            expect do
              parsed_instance_group
            end.to raise_error(
              InstanceGroupMissingRelease,
              "Cannot tell what release job 'instance-group-name' is supposed to use, please explicitly specify one",
            )
          end

          it 'adds merged global & instance group properties to template(s)' do
            allow(deployment_plan).to receive(:properties)
              .and_return(
                'property_1' => 'woof',
                'deployment_plan_property_1' => 'smurf',
              )

            instance_group_spec['template'] = %w[fake-template1-name fake-template2-name]

            instance_group_spec['properties'] = {
              'instance_group_property_1' => 'moop',
              'property_1' => 'meow',
            }

            expect(deployment_plan).to receive(:release)
              .with('fake-release-name')
              .and_return(job_rel_ver)

            job1 = make_job('fake-template1-name', job_rel_ver)
            expect(job1).to receive(:add_properties)
              .with({
                'instance_group_property_1' => 'moop',
                'property_1' => 'meow',
                'deployment_plan_property_1' => 'smurf',
              }, 'instance-group-name')
            allow(job_rel_ver).to receive(:get_or_create_template)
              .with('fake-template1-name')
              .and_return(job1)

            job2 = make_job('fake-template2-name', job_rel_ver)
            expect(job2).to receive(:add_properties)
              .with({
                'instance_group_property_1' => 'moop',
                'property_1' => 'meow',
                'deployment_plan_property_1' => 'smurf',
              }, 'instance-group-name')
            allow(job_rel_ver).to receive(:get_or_create_template)
              .with('fake-template2-name')
              .and_return(job2)

            instance_group = parsed_instance_group
            expect(instance_group.jobs).to eq([job1, job2])
          end
        end

        shared_examples_for 'templates/jobs key' do
          before { instance_group_spec.delete('jobs') }

          # TODO LINKS: Add tests to ensure links_manager's methods get invoked.
          context 'when value is an array of hashes' do
            context 'when one of the hashes specifies a release' do
              before do
                instance_group_spec[keyword] = [{
                  'name' => 'job-name',
                  'release' => 'fake-release',
                  'consumes' => { 'a' => { 'from' => 'link_name' } },
                }]
                release_model_1 = Models::Release.make(name: 'fake-release-1')
                version = Models::ReleaseVersion.make(version: '1.0.0')
                release_model_1.add_version(version)

                release_model_2 = Models::Release.make(name: 'fake-release-2')
                fake_release_version_model = Models::ReleaseVersion.make(version: '1', release: release_model_2)
                fake_release_version_model.add_template(Models::Template.make(
                  name: 'job-name',
                  release: release_model_2,
                  spec: {consumes: [{'name' => "a", 'type' => "db"}]}
                ))

<<<<<<< HEAD
                deployment_model = Models::Deployment.make(name: 'deployment')
=======
                deployment_model = Models::Deployment.make(name: 'deployment', link_spec_json: '{"job_name":{"template_name":{"link_name":{"name":"link_name","type":"link_type"}}}}')
>>>>>>> 8b375db2
                version.add_deployment(deployment_model)
              end

              let(:rel_ver) { instance_double(ReleaseVersion, name: 'fake-release-2', version: '1') }

              context 'when job specifies a release' do
<<<<<<< HEAD
=======
                before do
                  instance_group_spec['release'] = 'fake-release'
                end
>>>>>>> 8b375db2
                let(:job) { make_job('job-name', rel_ver) }

                before do
                  instance_group_spec['release'] = 'fake-release'
                  allow(deployment_plan).to receive(:release)
                    .with('fake-release')
                    .and_return(rel_ver)

                  allow(rel_ver).to receive(:get_or_create_template)
<<<<<<< HEAD
                                      .with('job-name')
                                      .and_return(job)
=======
                    .with('job-name')
                    .and_return(job)
                  allow(job).to receive(:add_link_from_manifest)
>>>>>>> 8b375db2
                  allow(job).to receive(:add_properties)
                end

                it 'sets job template from release specified in a hash' do
                  instance_group = parsed_instance_group
                  expect(instance_group.jobs).to eq([job])
                end
              end

              context 'when job does not specify a release' do
                let(:deployment_rel_ver) { instance_double(ReleaseVersion, name: '') }
                let(:job) { make_job('job-name', nil) }

                let(:provides_job) { instance_double(Job, name: 'z') }
                let(:provides_instance_group) { instance_double(InstanceGroup, name: 'y') }

                before do
                  instance_group_spec.delete('release')
                  allow(deployment_plan).to receive(:releases).and_return([deployment_rel_ver])
                  allow(deployment_plan).to receive(:release)
                    .with('fake-release')
                    .and_return(rel_ver)

                  allow(provides_instance_group).to receive(:jobs).and_return([provides_job])
                  allow(deployment_plan).to receive(:instance_groups).and_return([provides_instance_group])

                  allow(rel_ver).to receive(:get_or_create_template)
<<<<<<< HEAD
                                      .with('job-name')
                                      .and_return(job)
=======
                    .with('job-name')
                    .and_return(job)
                  allow(job).to receive(:add_link_from_manifest)
>>>>>>> 8b375db2
                  allow(job).to receive(:add_properties)
                end

                it 'sets job template from release specified in a hash' do
                  instance_group = parsed_instance_group
                  expect(instance_group.jobs).to eq([job])
                end
              end
            end

            context 'when one of the hashes does not specify a release' do
              let(:job_rel_ver) do
                instance_double(
                  ReleaseVersion,
                  name: 'fake-template-release',
                  version: '1',
                  template: nil,
                )
              end

              before do
                instance_group_spec[keyword] = [{ 'name' => 'job-name', 'links' => { 'db' => 'a.b.c' } }]
                release_model = Models::Release.make(name: 'fake-template-release')
                release_version_model = Models::ReleaseVersion.make(version: '1', release: release_model)
                release_version_model.add_template(Models::Template.make(name: 'job-name', release: release_model))
              end

              context 'when job specifies a release' do
                before { instance_group_spec['release'] = 'fake-job-release' }

                it 'sets job template from job release' do
                  allow(deployment_plan).to receive(:release)
                    .with('fake-job-release')
                    .and_return(job_rel_ver)

                  job = make_job('job-name', nil)
                  allow(job).to receive(:add_properties)
                  expect(job_rel_ver).to receive(:get_or_create_template)
                    .with('job-name')
                    .and_return(job)

                  instance_group = parsed_instance_group
                  expect(instance_group.jobs).to eq([job])
                end
              end

              context 'when job does not specify a release' do
                before { instance_group_spec.delete('release') }

                context 'when deployment has multiple releases' do
                  before { allow(deployment_plan).to receive(:releases).and_return([deployment_rel_ver, deployment_rel_ver]) }
                  let(:deployment_rel_ver) { instance_double(ReleaseVersion, name: '') }

                  it 'raises an error because there is not default release specified' do
                    expect do
                      parsed_instance_group
                    end.to raise_error(
                      InstanceGroupMissingRelease,
                      "Cannot tell what release template 'job-name' (instance group 'instance-group-name') is supposed to use, please explicitly specify one",
                    )
                  end
                end

                context 'when deployment has a single release' do
                  let(:deployment_rel_ver) { instance_double(ReleaseVersion, name: 'fake-template-release', version: '1') }
                  let(:job) { make_job('job-name', nil) }
                  before do
                    allow(deployment_plan).to receive(:releases).and_return([deployment_rel_ver])
                    allow(job).to receive(:add_properties)
                  end

                  it 'sets job template from deployment release because first release assumed as default' do
                    expect(deployment_rel_ver).to receive(:get_or_create_template)
                      .with('job-name')
                      .and_return(job)

                    instance_group = parsed_instance_group
                    expect(instance_group.jobs).to eq([job])
                  end
                end

                context 'when deployment has 0 releases' do
                  before { allow(deployment_plan).to receive(:releases).and_return([]) }

                  it 'raises an error because there is not default release specified' do
                    expect do
                      parsed_instance_group
                    end.to raise_error(
                      InstanceGroupMissingRelease,
                      "Cannot tell what release template 'job-name' (instance group 'instance-group-name') is supposed to use, please explicitly specify one",
                    )
                  end
                end
              end
            end

            context 'when one of the hashes specifies a release not specified in a deployment' do
              before do
                instance_group_spec[keyword] = [{
                  'name' => 'job-name',
                  'release' => 'fake-release',
                }]
              end

              it 'raises an error because all referenced releases need to be specified under releases' do
                instance_group_spec['name'] = 'instance-group-name'

                expect(deployment_plan).to receive(:release)
                  .with('fake-release')
                  .and_return(nil)

                expect do
                  parsed_instance_group
                end.to raise_error(
                  InstanceGroupUnknownRelease,
                  "Job 'job-name' (instance group 'instance-group-name') references an unknown release 'fake-release'",
                )
              end
            end

            context 'when multiple hashes have the same name' do
              before do
                instance_group_spec[keyword] = [
                  { 'name' => 'job-name1' },
                  { 'name' => 'job-name2' },
                  { 'name' => 'job-name1' },
                ]
              end

              before do # resolve release and template objs
                instance_group_spec['release'] = 'fake-job-release'

                release_model = Models::Release.make(name: 'fake-release')
                release_version_model = Models::ReleaseVersion.make(version: '1', release: release_model)
                release_version_model.add_template(Models::Template.make(name: 'job-name1', release: release_model))
                release_version_model.add_template(Models::Template.make(name: 'job-name2', release: release_model))
                release_version_model.add_template(Models::Template.make(name: 'job-name3', release: release_model))

                job_rel_ver = instance_double(ReleaseVersion, name: 'fake-release', version: '1')
                allow(deployment_plan).to receive(:release)
                  .with('fake-job-release')
                  .and_return(job_rel_ver)

                allow(job_rel_ver).to receive(:get_or_create_template) do |name|
                  job = instance_double(Job, name: name)
                  allow(job).to receive(:add_properties)
                  job
                end
              end

              it 'raises an error because job dirs on a VM will become ambiguous' do
                instance_group_spec['name'] = 'fake-instance-group-name'
                expect do
                  parsed_instance_group
                end.to raise_error(
                  InstanceGroupInvalidTemplates,
                  "Colocated job 'job-name1' is already added to the instance group 'fake-instance-group-name'",
                )
              end
            end

            context 'when multiple hashes reference different releases' do
              before do
                release_model_1 = Models::Release.make(name: 'release1')
                release_version_model_1 = Models::ReleaseVersion.make(version: '1', release: release_model_1)
                release_version_model_1.add_template(Models::Template.make(name: 'job-name1', release: release_model_1))

                release_model_2 = Models::Release.make(name: 'release2')
                release_version_model_2 = Models::ReleaseVersion.make(version: '1', release: release_model_2)
                release_version_model_2.add_template(Models::Template.make(name: 'job-name2', release: release_model_2))
              end

              it 'uses the correct release for each template' do
                instance_group_spec[keyword] = [
                  { 'name' => 'job-name1', 'release' => 'release1', 'links' => {} },
                  { 'name' => 'job-name2', 'release' => 'release2', 'links' => {} },
                ]

                # resolve first release and template obj
                rel_ver1 = instance_double(ReleaseVersion, name: 'release1', version: '1')
                allow(deployment_plan).to receive(:release)
                  .with('release1')
                  .and_return(rel_ver1)

                job1 = make_job('job1', rel_ver1)
                allow(job1).to receive(:add_properties)

                expect(rel_ver1).to receive(:get_or_create_template)
                  .with('job-name1')
                  .and_return(job1)

                # resolve second release and template obj
                rel_ver2 = instance_double(ReleaseVersion, name: 'release2', version: '1')
                allow(deployment_plan).to receive(:release)
                  .with('release2')
                  .and_return(rel_ver2)

                job2 = make_job('job2', rel_ver2)
                allow(job2).to receive(:add_properties)

                expect(rel_ver2).to receive(:get_or_create_template)
                  .with('job-name2')
                  .and_return(job2)

                instance_group_spec['name'] = 'instance-group-name'
                parsed_instance_group
              end
            end

            context 'when one of the hashes is missing a name' do
              it 'raises an error because that is how template will be found' do
                instance_group_spec[keyword] = [{}]
                expect do
                  parsed_instance_group
                end.to raise_error(
                  ValidationMissingField,
                  "Required property 'name' was not specified in object ({})",
                )
              end
            end

            context 'when one of the elements is not a hash' do
              it 'raises an error' do
                instance_group_spec[keyword] = ['not-a-hash']
                expect do
                  parsed_instance_group
                end.to raise_error(
                  ValidationInvalidType,
                  %{Object ("not-a-hash") did not match the required type 'Hash'},
                )
              end
            end

            context 'when properties are provided in the job hash' do
              let(:job_rel_ver) do
                instance_double(
                  ReleaseVersion,
                  name: 'fake-release',
                  version: '1',
                  template: nil,
                )
              end

              before do
                instance_group_spec['templates'] = [
                  { 'name' => 'job-name',
                    'links' => { 'db' => 'a.b.c' },
                    'properties' => {
                      'property_1' => 'property_1_value',
                      'property_2' => {
                        'life' => 'life_value',
                      },
                    } },
                ]
                instance_group_spec['release'] = 'fake-release'

                release_model = Models::Release.make(name: 'fake-release')
                release_version_model = Models::ReleaseVersion.make(version: '1', release: release_model)
                release_version_model.add_template(Models::Template.make(name: 'job-name', release: release_model))
              end

              it 'assigns those properties to the intended template' do
                allow(deployment_plan).to receive(:release)
                  .with('fake-release')
                  .and_return(job_rel_ver)

                job = make_job('job-name', nil)
                allow(job_rel_ver).to receive(:get_or_create_template)
                  .with('job-name')
                  .and_return(job)
                expect(job).to receive(:add_properties)
                  .with({ 'property_1' => 'property_1_value', 'property_2' => { 'life' => 'life_value' } }, 'instance-group-name')

                parsed_instance_group
              end
            end

            context 'when properties are not provided in the job hash' do
              let(:job_rel_ver) do
                instance_double(
                  ReleaseVersion,
                  name: 'fake-release-version',
                  version: '1',
                  template: nil,
                )
              end

              let (:props) do
                {
                  'smurf' => 'lazy',
                  'cat' => {
                    'color' => 'black',
                  },
                }
              end

              before do
                instance_group_spec['templates'] = [
                  { 'name' => 'job-name',
                    'links' => { 'db' => 'a.b.c' } },
                ]

                instance_group_spec['properties'] = props
                instance_group_spec['release'] = 'fake-job-release'

                release_model = Models::Release.make(name: 'fake-release-version')
                release_version_model = Models::ReleaseVersion.make(version: '1', release: release_model)
                release_version_model.add_template(Models::Template.make(name: 'job-name', release: release_model))
              end

              it 'assigns merged global & instance group properties to the intended template' do
                allow(deployment_plan).to receive(:release)
                  .with('fake-job-release')
                  .and_return(job_rel_ver)

                job = make_job('fake-template-name', nil)
                allow(job_rel_ver).to receive(:get_or_create_template)
                  .with('job-name')
                  .and_return(job)
                expect(job).to receive(:add_properties)
                  .with(props, 'instance-group-name')

                parsed_instance_group
              end

              context 'property mapping' do
                let(:props) do
                  {
                    'ccdb' => {
                      'user' => 'admin',
                      'password' => '12321',
                      'unused' => 'yada yada',
                    },
                    'dea' => {
                      'max_memory' => 2048,
                    },
                  }
                end

                let(:mapped_props) do
                  {
                    'ccdb' => {
                      'user' => 'admin',
                      'password' => '12321',
                      'unused' => 'yada yada',
                    },
                    'dea' => {
                      'max_memory' => 2048,
                    },
                    'db' => {
                      'user' => 'admin',
                      'password' => '12321',
                      'unused' => 'yada yada',
                    },
                    'mem' => 2048,
                  }
                end

                it 'supports it' do
                  instance_group_spec['properties'] = props
                  instance_group_spec['property_mappings'] = { 'db' => 'ccdb', 'mem' => 'dea.max_memory' }

                  instance_group_spec['release'] = 'fake-job-release'

                  allow(deployment_plan).to receive(:release)
                    .with('fake-job-release')
                    .and_return(job_rel_ver)

                  job = make_job('job-name', nil)
                  allow(job_rel_ver).to receive(:get_or_create_template)
                    .with('job-name')
                    .and_return(job)
                  expect(job).to receive(:add_properties)
                    .with(mapped_props, 'instance-group-name')

                  parsed_instance_group
                end
              end
            end

            context 'when consumes_json and provides_json in template model have value "null"' do
              let(:job_rel_ver) do
                instance_double(
                  ReleaseVersion,
                  name: 'fake-release',
                  version: '1',
                  template: nil,
                )
              end

              before do
                instance_group_spec['templates'] = [
                  { 'name' => 'job-name',
                    'links' => { 'db' => 'a.b.c' },
                    'properties' => {
                      'property_1' => 'property_1_value',
                      'property_2' => {
                        'life' => 'life_value',
                      },
                    } },
                ]
                instance_group_spec['release'] = 'fake-job-release'

                release_model = Models::Release.make(name: 'fake-release')
                release_version_model = Models::ReleaseVersion.make(version: '1', release: release_model)
                release_version_model.add_template(Models::Template.make(name: 'job-name', release: release_model))
              end

              it 'does not throw an error' do
                allow(deployment_plan).to receive(:release)
                  .with('fake-job-release')
                  .and_return(job_rel_ver)

                job = make_job('job-name', nil)
                allow(job_rel_ver).to receive(:get_or_create_template)
                  .with('job-name')
                  .and_return(job)
                allow(job).to receive(:add_properties)
                  .with({ 'property_1' => 'property_1_value', 'property_2' => { 'life' => 'life_value' } }, 'instance-group-name')

                parsed_instance_group
              end
            end

            context 'when the manifest specifies a job' do
              it 'will parse the links using links parser' do
                # TODO LINKS
              end
            end

            context 'link parsing' do
              let(:rel_ver) { instance_double(ReleaseVersion, name: 'fake-release', version: '1') }
              let(:job) { make_job('job-name', nil) }

              before do
                instance_group_spec[keyword] = [
                  {
                    'name' => 'job-name',
                    'release' => 'fake-release'
                  }
                ]
                release_model = Models::Release.make(name: 'fake-release')
                version = Models::ReleaseVersion.make(version: '1', release: release_model)
                version.add_template(Models::Template.make(
                  name: 'job-name',
                  release: release_model,
                  spec: {}
                ))
                release_model.add_version(version)

                deployment_model = Models::Deployment.make(name: 'deployment')
                version.add_deployment(deployment_model)

                allow(deployment_plan).to receive(:release)
                                            .with('fake-release')
                                            .and_return(rel_ver)

                allow(rel_ver).to receive(:get_or_create_template)
                                    .with('job-name')
                                    .and_return(job)
                allow(job).to receive(:add_properties)
              end


              it 'should parse providers with LinksParser' do
                expect(links_parser).to receive(:parse_providers_from_job)
                parsed_instance_group
              end

              it 'should parse consumers with LinksParser' do
                expect(links_parser).to receive(:parse_consumers_from_job)
                parsed_instance_group
              end
            end
          end

          context 'when value is not an array' do
            it 'raises an error' do
              instance_group_spec[keyword] = 'not-an-array'
              expect do
                parsed_instance_group
              end.to raise_error(
                ValidationInvalidType,
                %{Property '#{keyword}' value ("not-an-array") did not match the required type 'Array'},
              )
            end
          end
        end

        describe 'templates key' do
          let(:keyword) { 'templates' }
          it_behaves_like 'templates/jobs key'
        end

        describe 'jobs key' do
          let(:keyword) { 'jobs' }
          it_behaves_like 'templates/jobs key'
        end

        describe 'validating job templates' do
          context 'when both template and templates are specified' do
            before do
              instance_group_spec['templates'] = []
              instance_group_spec['template'] = []
            end

            it 'raises' do
              expect { parsed_instance_group }.to raise_error(
                InstanceGroupInvalidTemplates,
                "Instance group 'instance-group-name' specifies both template and templates keys, only one is allowed",
              )
            end
          end

          context 'when both jobs and templates are specified' do
            before do
              instance_group_spec['templates'] = []
              instance_group_spec['jobs'] = []
            end

            it 'raises' do
              expect { parsed_instance_group }.to raise_error(
                InstanceGroupInvalidTemplates,
                "Instance group 'instance-group-name' specifies both templates and jobs keys, only one is allowed",
              )
            end
          end

          context 'when neither key is specified' do
            before do
              instance_group_spec.delete('templates')
              instance_group_spec.delete(Job)
              instance_group_spec.delete('jobs')
            end

            it 'raises' do
              expect { parsed_instance_group }.to raise_error(
                ValidationMissingField,
                "Instance group 'instance-group-name' does not specify jobs key",
              )
            end
          end
        end

        describe 'persistent_disk key' do
          it 'parses persistent disk if present' do
            instance_group_spec['persistent_disk'] = 300

            expect(
              parsed_instance_group.persistent_disk_collection.generate_spec['persistent_disk'],
            ).to eq 300
          end

          it 'does not add a persistent disk if the size is 0' do
            instance_group_spec['persistent_disk'] = 0

            expect(
              parsed_instance_group.persistent_disk_collection.collection,
            ).to be_empty
          end

          it 'allows persistent disk to be nil' do
            instance_group_spec.delete('persistent_disk')

            expect(
              parsed_instance_group.persistent_disk_collection.generate_spec['persistent_disk'],
            ).to eq 0
          end

          it 'raises an error if the disk size is less than zero' do
            instance_group_spec['persistent_disk'] = -300
            expect do
              parsed_instance_group
            end.to raise_error(
              InstanceGroupInvalidPersistentDisk,
              "Instance group 'instance-group-name' references an invalid persistent disk size '-300'",
            )
          end
        end

        describe 'persistent_disk_type key' do
          it 'parses persistent_disk_type' do
            instance_group_spec['persistent_disk_type'] = 'fake-disk-pool-name'
            expect(deployment_plan).to receive(:disk_type)
              .with('fake-disk-pool-name')
              .and_return(disk_type)

            expect(disk_collection).to receive(:add_by_disk_type).with(disk_type)

            parsed_instance_group
          end

          it 'complains about unknown disk type' do
            instance_group_spec['persistent_disk_type'] = 'unknown-disk-pool'
            expect(deployment_plan).to receive(:disk_type)
              .with('unknown-disk-pool')
              .and_return(nil)

            expect do
              parsed_instance_group
            end.to raise_error(
              InstanceGroupUnknownDiskType,
              "Instance group 'instance-group-name' references an unknown disk type 'unknown-disk-pool'",
            )
          end
        end

        describe 'persistent_disk_pool key' do
          it 'parses persistent_disk_pool' do
            instance_group_spec['persistent_disk_pool'] = 'fake-disk-pool-name'
            expect(deployment_plan).to receive(:disk_type)
              .with('fake-disk-pool-name')
              .and_return(disk_type)

            expect(PersistentDiskCollection).to receive_message_chain(:new, :add_by_disk_type).with(disk_type)

            parsed_instance_group
          end

          it 'complains about unknown disk pool' do
            instance_group_spec['persistent_disk_pool'] = 'unknown-disk-pool'
            expect(deployment_plan).to receive(:disk_type)
              .with('unknown-disk-pool')
              .and_return(nil)

            expect do
              parsed_instance_group
            end.to raise_error(
              InstanceGroupUnknownDiskType,
              "Instance group 'instance-group-name' references an unknown disk pool 'unknown-disk-pool'",
            )
          end
        end

        describe 'persistent_disks' do
          let(:disk_type_small) { instance_double(DiskType) }
          let(:disk_type_large) { instance_double(DiskType) }
          let(:disk_collection) { instance_double(PersistentDiskCollection) }

<<<<<<< HEAD
          context 'when persistent disks are well formatted' do
            before do
              instance_group_spec['persistent_disks'] = [{'name' => 'my-disk', 'type' => 'disk-type-small'},
                                                         {'name' => 'my-favourite-disk', 'type' => 'disk-type-large'}]
              expect(deployment_plan).to receive(:disk_type)
                                           .with('disk-type-small')
                                           .and_return(disk_type_small)
              expect(deployment_plan).to receive(:disk_type)
                                           .with('disk-type-large')
                                           .and_return(disk_type_large)
              expect(disk_collection).to receive(:add_by_disk_name_and_type)
                                           .with('my-favourite-disk', disk_type_large)
              expect(disk_collection).to receive(:add_by_disk_name_and_type)
                                           .with('my-disk', disk_type_small)
            end

            it 'should call LinksParser to create disk providers for each specified disk' do
              expect(links_parser).to receive(:parse_provider_from_disk).twice
              parsed_instance_group
            end
          end

          context 'when persistent disks are NOT well formatted' do
            it 'complains about empty names' do
              instance_group_spec['persistent_disks'] = [{'name' => '', 'type' => 'disk-type-small'}]
              expect {
                parsed_instance_group
              }.to raise_error InstanceGroupInvalidPersistentDisk,
                               "Instance group 'instance-group-name' persistent_disks's section contains a disk with no name"
            end

            it 'complains about two disks with the same name' do
              instance_group_spec['persistent_disks'] = [
                {'name' => 'same', 'type' => 'disk-type-small'},
                {'name' => 'same', 'type' => 'disk-type-small'}
              ]

              expect {
                parsed_instance_group
              }.to raise_error InstanceGroupInvalidPersistentDisk,
                               "Instance group 'instance-group-name' persistent_disks's section contains duplicate names"
            end

            it 'complains about unknown disk type' do
              instance_group_spec['persistent_disks'] = [{'name' => 'disk-name-0', 'type' => 'disk-type-small'}]
              expect(deployment_plan).to receive(:disk_type)
                                           .with('disk-type-small')
                                           .and_return(nil)

              expect {
                parsed_instance_group
              }.to raise_error(
                     InstanceGroupUnknownDiskType,
                     "Instance group 'instance-group-name' persistent_disks's section references an unknown disk type 'disk-type-small'"
                   )
            end
=======
          it 'parses' do
            instance_group_spec['persistent_disks'] = [{ 'name' => 'my-disk', 'type' => 'disk-type-small' },
                                                       { 'name' => 'my-favourite-disk', 'type' => 'disk-type-large' }]
            expect(deployment_plan).to receive(:disk_type)
              .with('disk-type-small')
              .and_return(disk_type_small)
            expect(deployment_plan).to receive(:disk_type)
              .with('disk-type-large')
              .and_return(disk_type_large)
            expect(disk_collection).to receive(:add_by_disk_name_and_type)
              .with('my-favourite-disk', disk_type_large)
            expect(disk_collection).to receive(:add_by_disk_name_and_type)
              .with('my-disk', disk_type_small)

            parsed_instance_group
          end

          it 'complains about empty names' do
            instance_group_spec['persistent_disks'] = [{ 'name' => '', 'type' => 'disk-type-small' }]
            expect do
              parsed_instance_group
            end.to raise_error InstanceGroupInvalidPersistentDisk,
                               "Instance group 'instance-group-name' persistent_disks's section contains a disk with no name"
          end

          it 'complains about two disks with the same name' do
            instance_group_spec['persistent_disks'] = [
              { 'name' => 'same', 'type' => 'disk-type-small' },
              { 'name' => 'same', 'type' => 'disk-type-small' },
            ]

            expect do
              parsed_instance_group
            end.to raise_error InstanceGroupInvalidPersistentDisk,
                               "Instance group 'instance-group-name' persistent_disks's section contains duplicate names"
          end

          it 'complains about unknown disk type' do
            instance_group_spec['persistent_disks'] = [{ 'name' => 'disk-name-0', 'type' => 'disk-type-small' }]
            expect(deployment_plan).to receive(:disk_type)
              .with('disk-type-small')
              .and_return(nil)

            expect do
              parsed_instance_group
            end.to raise_error(
              InstanceGroupUnknownDiskType,
              "Instance group 'instance-group-name' persistent_disks's section references an unknown disk type 'disk-type-small'",
            )
>>>>>>> 8b375db2
          end
        end

        context 'when job has multiple persistent_disks keys' do
          it 'raises an error if persistent_disk and persistent_disk_pool are both present' do
            instance_group_spec['persistent_disk'] = 300
            instance_group_spec['persistent_disk_pool'] = 'fake-disk-pool-name'

            expect do
              parsed_instance_group
            end.to raise_error(
              InstanceGroupInvalidPersistentDisk,
              "Instance group 'instance-group-name' specifies more than one of the following keys: 'persistent_disk', 'persistent_disk_type', 'persistent_disk_pool' and 'persistent_disks'. Choose one.",
            )
          end

          it 'raises an error if persistent_disk and persistent_disk_type are both present' do
            instance_group_spec['persistent_disk'] = 300
            instance_group_spec['persistent_disk_type'] = 'fake-disk-pool-name'

            expect do
              parsed_instance_group
            end.to raise_error(
              InstanceGroupInvalidPersistentDisk,
              "Instance group 'instance-group-name' specifies more than one of the following keys: 'persistent_disk', 'persistent_disk_type', 'persistent_disk_pool' and 'persistent_disks'. Choose one.",
            )
          end

          it 'raises an error if persistent_disk_type and persistent_disk_pool are both present' do
            instance_group_spec['persistent_disk_type'] = 'fake-disk-pool-name'
            instance_group_spec['persistent_disk_pool'] = 'fake-disk-pool-name'

            expect do
              parsed_instance_group
            end.to raise_error(
              InstanceGroupInvalidPersistentDisk,
              "Instance group 'instance-group-name' specifies more than one of the following keys: 'persistent_disk', 'persistent_disk_type', 'persistent_disk_pool' and 'persistent_disks'. Choose one.",
            )
          end
        end

        describe 'resource_pool key' do
          it 'parses resource pool' do
            expect(deployment_plan).to receive(:resource_pool)
              .with('fake-resource-pool-name')
              .and_return(resource_pool)

            instance_group = parsed_instance_group
            expect(instance_group.vm_type.name).to eq('fake-vm-type')
            expect(instance_group.vm_type.cloud_properties).to eq({})
            expect(instance_group.stemcell.name).to eq('fake-stemcell-name')
            expect(instance_group.stemcell.version).to eq('1')
            expect(instance_group.env.spec).to eq('key' => 'value')
          end

          context 'when env is also declared in the job spec' do
            before do
              instance_group_spec['env'] = { 'env1' => 'something' }
              expect(deployment_plan).to receive(:resource_pool)
                .with('fake-resource-pool-name')
                .and_return(resource_pool)
            end

            it 'complains' do
              expect do
                parsed_instance_group
              end.to raise_error(
                InstanceGroupAmbiguousEnv,
                "Instance group 'instance-group-name' and resource pool: 'fake-resource-pool-name' both declare env properties",
              )
            end
          end

          context 'when the job declares env, and the resource pool does not' do
            let(:resource_pool_env) { {} }
            before do
              instance_group_spec['env'] = { 'job' => 'env' }
              expect(deployment_plan).to receive(:resource_pool)
                .with('fake-resource-pool-name')
                .and_return(resource_pool)
            end

            it 'should assign the job env to the job' do
              instance_group = parsed_instance_group
              expect(instance_group.env.spec).to eq('job' => 'env')
            end
          end

          it 'complains about unknown resource pool' do
            instance_group_spec['resource_pool'] = 'unknown-resource-pool'
            expect(deployment_plan).to receive(:resource_pool)
              .with('unknown-resource-pool')
              .and_return(nil)

            expect do
              parsed_instance_group
            end.to raise_error(
              InstanceGroupUnknownResourcePool,
              "Instance group 'instance-group-name' references an unknown resource pool 'unknown-resource-pool'",
            )
          end
        end

        describe 'vm type and stemcell key' do
          before do
            allow(deployment_plan).to receive(:vm_type).with('fake-vm-type').and_return(
              VmType.new(
                'name' => 'fake-vm-type',
                'cloud_properties' => {},
              ),
            )
            allow(deployment_plan).to receive(:stemcell).with('fake-stemcell').and_return(
              Stemcell.parse(
                'alias' => 'fake-stemcell',
                'os' => 'fake-os',
                'version' => 1,
              ),
            )
          end

          let(:instance_group_spec) do
            {
              'name' => 'instance-group-name',
              'templates' => [],
              'release' => 'fake-release-name',
              'vm_type' => 'fake-vm-type',
              'stemcell' => 'fake-stemcell',
              'env' => { 'key' => 'value' },
              'instances' => 1,
              'networks' => [{ 'name' => 'fake-network-name' }],
            }
          end

          it 'parses vm type and stemcell' do
            instance_group = parsed_instance_group
            expect(instance_group.vm_type.name).to eq('fake-vm-type')
            expect(instance_group.vm_type.cloud_properties).to eq({})
            expect(instance_group.stemcell.alias).to eq('fake-stemcell')
            expect(instance_group.stemcell.version).to eq('1')
            expect(instance_group.env.spec).to eq('key' => 'value')
          end

          context 'vm type cannot be found' do
            before do
              allow(deployment_plan).to receive(:vm_type).with('fake-vm-type').and_return(nil)
            end

            it 'errors out' do
              expect { parsed_instance_group }.to raise_error(
                InstanceGroupUnknownVmType,
                "Instance group 'instance-group-name' references an unknown vm type 'fake-vm-type'",
              )
            end
          end

          context 'stemcell cannot be found' do
            before do
              allow(deployment_plan).to receive(:stemcell).with('fake-stemcell').and_return(nil)
            end

            it 'errors out' do
              expect { parsed_instance_group }.to raise_error(
                InstanceGroupUnknownStemcell,
                "Instance group 'instance-group-name' references an unknown stemcell 'fake-stemcell'",
              )
            end
          end
        end

        describe 'vm resources' do
          let(:vm_resources) do
            {
              'vm_resources' => {
                'cpu' => 4,
                'ram' => 2048,
                'ephemeral_disk_size' => 100,
              },
            }
          end

          before do
            allow(deployment_plan).to receive(:stemcell).with('fake-stemcell').and_return(
              Stemcell.parse(
                'alias' => 'fake-stemcell',
                'os' => 'fake-os',
                'version' => 1,
              ),
            )
          end

          let(:instance_group_spec) do
            {
              'name' => 'instance-group-name',
              'templates' => [],
              'release' => 'fake-release-name',
              'stemcell' => 'fake-stemcell',
              'env' => { 'key' => 'value' },
              'instances' => 1,
              'networks' => [{ 'name' => 'fake-network-name' }],
            }
          end

          context 'when vm_resources are given' do
            before do
              instance_group_spec.merge!(vm_resources)
            end

            it 'parses the vm resources' do
              instance_group = nil
              expect do
                instance_group = parsed_instance_group
              end.to_not raise_error
              expect(instance_group.vm_resources.cpu).to eq(4)
              expect(instance_group.vm_resources.ram).to eq(2048)
              expect(instance_group.vm_resources.ephemeral_disk_size).to eq(100)
            end
          end

          context 'when more than one vm config is given' do
            let(:resource_pool_config) { { 'resource_pool' => 'fake-resource-pool' } }
            let(:vm_type) { { 'vm_type' => 'fake-vm-type' } }

            before do
              allow(deployment_plan).to receive(:vm_type).with('fake-vm-type').and_return(
                VmType.new('name' => 'fake-vm-type', 'cloud_properties' => {}),
              )
            end

            it 'raises an error for vm_type, vm_resources, resource_pool' do
              instance_group_spec.merge!(resource_pool_config).merge!(vm_type).merge!(vm_resources)

              expect do
                parsed_instance_group
              end.to raise_error(InstanceGroupBadVmConfiguration, "Instance group 'instance-group-name' can only specify one of 'resource_pool', 'vm_type' or 'vm_resources' keys.")
            end

            it 'raises an error for vm_type, vm_resources' do
              instance_group_spec.merge!(vm_type).merge!(vm_resources)

              expect do
                parsed_instance_group
              end.to raise_error(InstanceGroupBadVmConfiguration, "Instance group 'instance-group-name' can only specify one of 'resource_pool', 'vm_type' or 'vm_resources' keys.")
            end

            it 'raises an error for resource_pool, vm_resources' do
              instance_group_spec.merge!(resource_pool_config).merge!(vm_resources)

              expect do
                parsed_instance_group
              end.to raise_error(InstanceGroupBadVmConfiguration, "Instance group 'instance-group-name' can only specify one of 'resource_pool', 'vm_type' or 'vm_resources' keys.")
            end

            it 'raises an error for resource_pool, vm_type' do
              instance_group_spec.merge!(resource_pool_config).merge!(vm_type)

              expect do
                parsed_instance_group
              end.to raise_error(InstanceGroupBadVmConfiguration, "Instance group 'instance-group-name' can only specify one of 'resource_pool', 'vm_type' or 'vm_resources' keys.")
            end
          end

          context 'when neither vm type, vm resources nor resource pool are given' do
            it 'raises an error' do
              expect do
                parsed_instance_group
              end.to raise_error(InstanceGroupBadVmConfiguration, "Instance group 'instance-group-name' is missing either 'vm_type' or 'vm_resources' or 'resource_pool' section.")
            end
          end
        end

        describe 'vm_extensions key' do
          let(:vm_extension_1) do
            {
              'name' => 'vm_extension_1',
              'cloud_properties' => { 'property' => 'value' },
            }
          end

          let(:vm_extension_2) do
            {
              'name' => 'vm_extension_2',
              'cloud_properties' => { 'another_property' => 'value1', 'property' => 'value2' },
            }
          end

          let(:instance_group_spec) do
            {
              'name' => 'instance-group-name',
              'templates' => [],
              'release' => 'fake-release-name',
              'vm_type' => 'fake-vm-type',
              'stemcell' => 'fake-stemcell',
              'env' => { 'key' => 'value' },
              'instances' => 1,
              'networks' => [{ 'name' => 'fake-network-name' }],
            }
          end

          before do
            allow(deployment_plan).to receive(:vm_type).with('fake-vm-type').and_return(
              VmType.new(
                'name' => 'fake-vm-type',
                'cloud_properties' => {},
              ),
            )
            allow(deployment_plan).to receive(:stemcell).with('fake-stemcell').and_return(
              Stemcell.parse(
                'alias' => 'fake-stemcell',
                'os' => 'fake-os',
                'version' => 1,
              ),
            )
            allow(deployment_plan).to receive(:vm_extension).with('vm_extension_1').and_return(
              VmExtension.new(vm_extension_1),
            )
            allow(deployment_plan).to receive(:vm_extension).with('vm_extension_2').and_return(
              VmExtension.new(vm_extension_2),
            )
          end

          context 'job has one vm_extension' do
            it 'parses the vm_extension' do
              instance_group_spec['vm_extensions'] = ['vm_extension_1']

              instance_group = parsed_instance_group
              expect(instance_group.vm_extensions.size).to eq(1)
              expect(instance_group.vm_extensions.first.name).to eq('vm_extension_1')
              expect(instance_group.vm_extensions.first.cloud_properties).to eq('property' => 'value')
            end
          end
        end

        describe 'properties key' do
          context 'properties mapping' do
            it 'complains about unsatisfiable property mappings' do
              props = { 'foo' => 'bar' }

              instance_group_spec['properties'] = props
              instance_group_spec['property_mappings'] = { 'db' => 'ccdb' }

              allow(deployment_plan).to receive(:properties).and_return(props)

              expect do
                parsed_instance_group
              end.to raise_error(
                InstanceGroupInvalidPropertyMapping,
              )
            end

            it 'maps properties correctly' do
              props = {
                'ccdb' => {
                  'user' => 'admin',
                  'password' => '12321',
                  'unused' => 'yada yada',
                },
                'dea' => {
                  'max_memory' => 2048,
                },
              }

              instance_group_spec['properties'] = props
              instance_group_spec['property_mappings'] = { 'db' => 'ccdb', 'mem' => 'dea.max_memory' }

              allow(deployment_plan).to receive(:properties).and_return(props)

              parsed_instance_group
            end
          end
        end

        describe 'instances key' do
          it 'parses out desired instances' do
            instance_group = parsed_instance_group

            expect(instance_group.desired_instances).to eq([
                                                             DesiredInstance.new(instance_group, deployment_plan),
                                                           ])
          end
        end

        describe 'networks key' do
          before { instance_group_spec['networks'].first['static_ips'] = '10.0.0.2 - 10.0.0.4' } # 2,3,4

          context 'when the number of static ips is less than number of instances' do
            it 'raises an exception because if a job uses static ips all instances must have a static ip' do
              instance_group_spec['instances'] = 4
              expect do
                parsed_instance_group
              end.to raise_error(
                InstanceGroupNetworkInstanceIpMismatch,
                "Instance group 'instance-group-name' has 4 instances but was allocated 3 static IPs in network 'fake-network-name'",
              )
            end
          end

          context 'when the number of static ips is greater the number of instances' do
            it 'raises an exception because the extra ip is wasted' do
              instance_group_spec['instances'] = 2
              expect do
                parsed_instance_group
              end.to raise_error(
                InstanceGroupNetworkInstanceIpMismatch,
                "Instance group 'instance-group-name' has 2 instances but was allocated 3 static IPs in network 'fake-network-name'",
              )
            end
          end

          context 'when number of static ips matches the number of instances' do
            it 'does not raise an exception' do
              instance_group_spec['instances'] = 3
              expect { parsed_instance_group }.to_not raise_error
            end
          end

          context 'when there are multiple networks specified as default for a property' do
            it 'errors' do
              instance_group_spec['instances'] = 3
              instance_group_spec['networks'].first['default'] = %w[gateway dns]
              instance_group_spec['networks'] << instance_group_spec['networks'].first.merge('name' => 'duped-network') # dupe it
              duped_network = ManualNetwork.new('duped-network', [], logger)
              allow(deployment_plan).to receive(:networks).and_return([duped_network, network])

              expect do
                parsed_instance_group
              end.to raise_error(
                JobNetworkMultipleDefaults,
                "Instance group 'instance-group-name' specified more than one network to contain default. " \
                  "'dns' has default networks: 'fake-network-name', 'duped-network'. " \
                  "'gateway' has default networks: 'fake-network-name', 'duped-network'.",
              )
            end
          end

          context 'when there are no networks specified as default for a property' do
            context 'when there is only one network' do
              it 'picks the only network as default' do
                instance_group_spec['instances'] = 3
                allow(deployment_plan).to receive(:networks).and_return([network])
                instance_group = parsed_instance_group

                expect(instance_group.default_network['dns']).to eq('fake-network-name')
                expect(instance_group.default_network['gateway']).to eq('fake-network-name')
              end
            end

            context 'when there are two networks, each being a separate default' do
              let(:network2) { ManualNetwork.new('fake-network-name-2', [], logger) }

              it 'picks the only network as default' do
                instance_group_spec['networks'].first['default'] = ['dns']
                instance_group_spec['networks'] << { 'name' => 'fake-network-name-2', 'default' => ['gateway'] }
                instance_group_spec['instances'] = 3
                allow(deployment_plan).to receive(:networks).and_return([network, network2])
                instance_group = parsed_instance_group

                expect(instance_group.default_network['dns']).to eq('fake-network-name')
                expect(instance_group.default_network['gateway']).to eq('fake-network-name-2')
              end
            end
          end
        end

        describe 'azs key' do
          context 'when there is a key but empty values' do
            it 'raises an exception' do
              instance_group_spec['azs'] = []

              expect do
                parsed_instance_group
              end.to raise_error(
                JobMissingAvailabilityZones, "Instance group 'instance-group-name' has empty availability zones"
              )
            end
          end

          context 'when there is a key with values' do
            it 'parses each value into the AZ on the deployment' do
              zone1, zone2 = set_up_azs!(%w[zone1 zone2], instance_group_spec, deployment_plan)
              allow(network).to receive(:has_azs?).and_return(true)
              expect(parsed_instance_group.availability_zones).to eq([zone1, zone2])
            end

            it 'raises an exception if the value are not strings' do
              instance_group_spec['azs'] = ['valid_zone', 3]
              allow(network).to receive(:has_azs?).and_return(true)
              allow(deployment_plan).to receive(:availability_zone).with('valid_zone') { instance_double(AvailabilityZone) }

              expect do
                parsed_instance_group
              end.to raise_error(
                JobInvalidAvailabilityZone, "Instance group 'instance-group-name' has invalid availability zone '3', string expected"
              )
            end

            it 'raises an exception if the referenced AZ doesnt exist in the deployment' do
              instance_group_spec['azs'] = %w[existent_zone nonexistent_zone]
              allow(network).to receive(:has_azs?).and_return(true)
              allow(deployment_plan).to receive(:availability_zone).with('existent_zone') { instance_double(AvailabilityZone) }
              allow(deployment_plan).to receive(:availability_zone).with('nonexistent_zone') { nil }

              expect do
                parsed_instance_group
              end.to raise_error(
                JobUnknownAvailabilityZone, "Instance group 'instance-group-name' references unknown availability zone 'nonexistent_zone'"
              )
            end

            it 'raises an error if the referenced AZ is not specified on networks' do
              allow(network).to receive(:has_azs?).and_return(false)

              expect do
                parsed_instance_group
              end.to raise_error(
                JobNetworkMissingRequiredAvailabilityZone,
                "Instance group 'instance-group-name' must specify availability zone that matches availability zones of network 'fake-network-name'",
              )
            end

            describe 'validating AZs against the networks of the job' do
              it 'validates that every network satisfies job AZ requirements' do
                set_up_azs!(%w[zone1 zone2], instance_group_spec, deployment_plan)
                instance_group_spec['networks'] = [
                  { 'name' => 'first-network' },
                  { 'name' => 'second-network', 'default' => %w[dns gateway] },
                ]

                first_network = instance_double(
                  ManualNetwork,
                  name: 'first-network',
                  has_azs?: true,
                  validate_reference_from_job!: true,
                )
                second_network = instance_double(
                  ManualNetwork,
                  name: 'second-network',
                  has_azs?: true,
                  validate_reference_from_job!: true,
                )
                allow(deployment_plan).to receive(:networks).and_return([first_network, second_network])

                parsed_instance_group

                expect(first_network).to have_received(:has_azs?).with(%w[zone1 zone2])
                expect(second_network).to have_received(:has_azs?).with(%w[zone1 zone2])
              end
            end
          end

          context 'when there is a key with the wrong type' do
            it 'an exception is raised' do
              instance_group_spec['azs'] = 3

              expect do
                parsed_instance_group
              end.to raise_error(
                ValidationInvalidType, "Property 'azs' value (3) did not match the required type 'Array'"
              )
            end
          end
        end

        describe 'migrated_from' do
          let(:instance_group_spec) do
            {
              'name' => 'instance-group-name',
              'templates' => [],
              'release' => 'fake-release-name',
              'resource_pool' => 'fake-resource-pool-name',
              'instances' => 1,
              'networks' => [{ 'name' => 'fake-network-name' }],
              'migrated_from' => [{ 'name' => 'job-1', 'az' => 'z1' }, { 'name' => 'job-2', 'az' => 'z2' }],
              'azs' => %w[z1 z2],
            }
          end
          before do
            allow(network).to receive(:has_azs?).and_return(true)
            allow(deployment_plan).to receive(:availability_zone).with('z1') { AvailabilityZone.new('z1', {}) }
            allow(deployment_plan).to receive(:availability_zone).with('z2') { AvailabilityZone.new('z2', {}) }
          end

          it 'sets migrated_from on a job' do
            instance_group = parsed_instance_group
            expect(instance_group.migrated_from[0].name).to eq('job-1')
            expect(instance_group.migrated_from[0].availability_zone).to eq('z1')
            expect(instance_group.migrated_from[1].name).to eq('job-2')
            expect(instance_group.migrated_from[1].availability_zone).to eq('z2')
          end

          context 'when az is specified' do
            context 'when migrated job refers to az that is not in the list of availaibility_zones key' do
              it 'raises an error' do
                instance_group_spec['migrated_from'] = [{ 'name' => 'job-1', 'az' => 'unknown_az' }]

                expect do
                  parsed_instance_group
                end.to raise_error(
                  DeploymentInvalidMigratedFromJob,
                  "Instance group 'job-1' specified for migration to instance group 'instance-group-name' refers to availability zone 'unknown_az'. " \
                    "Az 'unknown_az' is not in the list of availability zones of instance group 'instance-group-name'.",
                )
              end
            end
          end
        end

        describe 'remove_dev_tools' do
          let(:resource_pool_env) { {} }
          before { allow(Config).to receive(:remove_dev_tools).and_return(false) }

          it 'does not add remove_dev_tools by default' do
            instance_group = parsed_instance_group
            expect(instance_group.env.spec['bosh']).to eq(nil)
          end

          it 'does what the job env says' do
            instance_group_spec['env'] = { 'bosh' => { 'remove_dev_tools' => 'custom' } }
            instance_group = parsed_instance_group
            expect(instance_group.env.spec['bosh']['remove_dev_tools']).to eq('custom')
          end

          describe 'when director manifest specifies director.remove_dev_tools' do
            before { allow(Config).to receive(:remove_dev_tools).and_return(true) }

            it 'should do what director wants' do
              instance_group = parsed_instance_group
              expect(instance_group.env.spec['bosh']['remove_dev_tools']).to eq(true)
            end
          end

          describe 'when both the job and director specify' do
            before do
              allow(Config).to receive(:remove_dev_tools).and_return(true)
              instance_group_spec['env'] = { 'bosh' => { 'remove_dev_tools' => false } }
            end

            it 'defers to the job' do
              instance_group = parsed_instance_group
              expect(instance_group.env.spec['bosh']['remove_dev_tools']).to eq(false)
            end
          end
        end

        describe 'update' do
          let(:update) { {} }

          before do
            instance_group_spec['update'] = update
          end

          it 'can be overridden by canaries option' do
            parse_options['canaries'] = 7

            expect(parsed_instance_group.update.canaries(nil)).to eq(7)
          end

          it 'can be overridden by max-in-flight option' do
            parse_options['max_in_flight'] = 8

            expect(parsed_instance_group.update.max_in_flight(nil)).to eq(8)
          end

          context 'when provided an instance_group_spec with a strategy' do
            let(:update) { { 'strategy' => 'duplicate-and-replace-vm' } }

            it 'should set the instance_group strategy as duplicate-and-replace-vm' do
              expect(parsed_instance_group.update.strategy).to eq('duplicate-and-replace-vm')
            end
          end
        end

        def set_up_azs!(azs, instance_group_spec, deployment_plan)
          instance_group_spec['azs'] = azs
          azs.map do |az_name|
            fake_az = instance_double(AvailabilityZone, name: az_name)
            allow(deployment_plan).to receive(:availability_zone).with(az_name) { fake_az }
            fake_az
          end
        end

        def make_job(name, rel_ver)
          instance_double(
            Job,
            name: name,
            release: rel_ver,
            link_infos: {},
          )
        end
      end
    end
  end
end<|MERGE_RESOLUTION|>--- conflicted
+++ resolved
@@ -346,23 +346,13 @@
                   spec: {consumes: [{'name' => "a", 'type' => "db"}]}
                 ))
 
-<<<<<<< HEAD
                 deployment_model = Models::Deployment.make(name: 'deployment')
-=======
-                deployment_model = Models::Deployment.make(name: 'deployment', link_spec_json: '{"job_name":{"template_name":{"link_name":{"name":"link_name","type":"link_type"}}}}')
->>>>>>> 8b375db2
                 version.add_deployment(deployment_model)
               end
 
               let(:rel_ver) { instance_double(ReleaseVersion, name: 'fake-release-2', version: '1') }
 
               context 'when job specifies a release' do
-<<<<<<< HEAD
-=======
-                before do
-                  instance_group_spec['release'] = 'fake-release'
-                end
->>>>>>> 8b375db2
                 let(:job) { make_job('job-name', rel_ver) }
 
                 before do
@@ -372,14 +362,8 @@
                     .and_return(rel_ver)
 
                   allow(rel_ver).to receive(:get_or_create_template)
-<<<<<<< HEAD
-                                      .with('job-name')
-                                      .and_return(job)
-=======
                     .with('job-name')
                     .and_return(job)
-                  allow(job).to receive(:add_link_from_manifest)
->>>>>>> 8b375db2
                   allow(job).to receive(:add_properties)
                 end
 
@@ -407,14 +391,8 @@
                   allow(deployment_plan).to receive(:instance_groups).and_return([provides_instance_group])
 
                   allow(rel_ver).to receive(:get_or_create_template)
-<<<<<<< HEAD
-                                      .with('job-name')
-                                      .and_return(job)
-=======
                     .with('job-name')
                     .and_return(job)
-                  allow(job).to receive(:add_link_from_manifest)
->>>>>>> 8b375db2
                   allow(job).to receive(:add_properties)
                 end
 
@@ -660,14 +638,16 @@
 
               before do
                 instance_group_spec['templates'] = [
-                  { 'name' => 'job-name',
+                  {
+                    'name' => 'job-name',
                     'links' => { 'db' => 'a.b.c' },
                     'properties' => {
                       'property_1' => 'property_1_value',
                       'property_2' => {
                         'life' => 'life_value',
                       },
-                    } },
+                    },
+                  },
                 ]
                 instance_group_spec['release'] = 'fake-release'
 
@@ -713,8 +693,10 @@
 
               before do
                 instance_group_spec['templates'] = [
-                  { 'name' => 'job-name',
-                    'links' => { 'db' => 'a.b.c' } },
+                  {
+                    'name' => 'job-name',
+                    'links' => { 'db' => 'a.b.c' }
+                  },
                 ]
 
                 instance_group_spec['properties'] = props
@@ -807,14 +789,16 @@
 
               before do
                 instance_group_spec['templates'] = [
-                  { 'name' => 'job-name',
+                  {
+                    'name' => 'job-name',
                     'links' => { 'db' => 'a.b.c' },
                     'properties' => {
                       'property_1' => 'property_1_value',
                       'property_2' => {
                         'life' => 'life_value',
                       },
-                    } },
+                    },
+                  },
                 ]
                 instance_group_spec['release'] = 'fake-job-release'
 
@@ -853,8 +837,8 @@
                 instance_group_spec[keyword] = [
                   {
                     'name' => 'job-name',
-                    'release' => 'fake-release'
-                  }
+                    'release' => 'fake-release',
+                  },
                 ]
                 release_model = Models::Release.make(name: 'fake-release')
                 version = Models::ReleaseVersion.make(version: '1', release: release_model)
@@ -869,12 +853,12 @@
                 version.add_deployment(deployment_model)
 
                 allow(deployment_plan).to receive(:release)
-                                            .with('fake-release')
-                                            .and_return(rel_ver)
+                  .with('fake-release')
+                  .and_return(rel_ver)
 
                 allow(rel_ver).to receive(:get_or_create_template)
-                                    .with('job-name')
-                                    .and_return(job)
+                  .with('job-name')
+                  .and_return(job)
                 allow(job).to receive(:add_properties)
               end
 
@@ -1054,21 +1038,22 @@
           let(:disk_type_large) { instance_double(DiskType) }
           let(:disk_collection) { instance_double(PersistentDiskCollection) }
 
-<<<<<<< HEAD
           context 'when persistent disks are well formatted' do
             before do
-              instance_group_spec['persistent_disks'] = [{'name' => 'my-disk', 'type' => 'disk-type-small'},
-                                                         {'name' => 'my-favourite-disk', 'type' => 'disk-type-large'}]
+              instance_group_spec['persistent_disks'] = [
+                { 'name' => 'my-disk', 'type' => 'disk-type-small' },
+                { 'name' => 'my-favourite-disk', 'type' => 'disk-type-large' },
+              ]
               expect(deployment_plan).to receive(:disk_type)
-                                           .with('disk-type-small')
-                                           .and_return(disk_type_small)
+                .with('disk-type-small')
+                .and_return(disk_type_small)
               expect(deployment_plan).to receive(:disk_type)
-                                           .with('disk-type-large')
-                                           .and_return(disk_type_large)
+                .with('disk-type-large')
+                .and_return(disk_type_large)
               expect(disk_collection).to receive(:add_by_disk_name_and_type)
-                                           .with('my-favourite-disk', disk_type_large)
+                .with('my-favourite-disk', disk_type_large)
               expect(disk_collection).to receive(:add_by_disk_name_and_type)
-                                           .with('my-disk', disk_type_small)
+                .with('my-disk', disk_type_small)
             end
 
             it 'should call LinksParser to create disk providers for each specified disk' do
@@ -1079,89 +1064,40 @@
 
           context 'when persistent disks are NOT well formatted' do
             it 'complains about empty names' do
-              instance_group_spec['persistent_disks'] = [{'name' => '', 'type' => 'disk-type-small'}]
-              expect {
-                parsed_instance_group
-              }.to raise_error InstanceGroupInvalidPersistentDisk,
-                               "Instance group 'instance-group-name' persistent_disks's section contains a disk with no name"
+              instance_group_spec['persistent_disks'] = [{ 'name' => '', 'type' => 'disk-type-small' }]
+              expect do
+                parsed_instance_group
+              end.to raise_error InstanceGroupInvalidPersistentDisk,
+                                 "Instance group 'instance-group-name' persistent_disks's section contains a disk with no name"
             end
 
             it 'complains about two disks with the same name' do
               instance_group_spec['persistent_disks'] = [
-                {'name' => 'same', 'type' => 'disk-type-small'},
-                {'name' => 'same', 'type' => 'disk-type-small'}
+                { 'name' => 'same', 'type' => 'disk-type-small' },
+                { 'name' => 'same', 'type' => 'disk-type-small' },
               ]
 
-              expect {
-                parsed_instance_group
-              }.to raise_error InstanceGroupInvalidPersistentDisk,
-                               "Instance group 'instance-group-name' persistent_disks's section contains duplicate names"
+              expect do
+                parsed_instance_group
+              end.to raise_error InstanceGroupInvalidPersistentDisk,
+                "Instance group 'instance-group-name' persistent_disks's section contains duplicate names"
             end
 
             it 'complains about unknown disk type' do
-              instance_group_spec['persistent_disks'] = [{'name' => 'disk-name-0', 'type' => 'disk-type-small'}]
+              instance_group_spec['persistent_disks'] = [
+                { 'name' => 'disk-name-0', 'type' => 'disk-type-small' },
+              ]
               expect(deployment_plan).to receive(:disk_type)
-                                           .with('disk-type-small')
-                                           .and_return(nil)
-
-              expect {
-                parsed_instance_group
-              }.to raise_error(
-                     InstanceGroupUnknownDiskType,
-                     "Instance group 'instance-group-name' persistent_disks's section references an unknown disk type 'disk-type-small'"
-                   )
-            end
-=======
-          it 'parses' do
-            instance_group_spec['persistent_disks'] = [{ 'name' => 'my-disk', 'type' => 'disk-type-small' },
-                                                       { 'name' => 'my-favourite-disk', 'type' => 'disk-type-large' }]
-            expect(deployment_plan).to receive(:disk_type)
-              .with('disk-type-small')
-              .and_return(disk_type_small)
-            expect(deployment_plan).to receive(:disk_type)
-              .with('disk-type-large')
-              .and_return(disk_type_large)
-            expect(disk_collection).to receive(:add_by_disk_name_and_type)
-              .with('my-favourite-disk', disk_type_large)
-            expect(disk_collection).to receive(:add_by_disk_name_and_type)
-              .with('my-disk', disk_type_small)
-
-            parsed_instance_group
-          end
-
-          it 'complains about empty names' do
-            instance_group_spec['persistent_disks'] = [{ 'name' => '', 'type' => 'disk-type-small' }]
-            expect do
-              parsed_instance_group
-            end.to raise_error InstanceGroupInvalidPersistentDisk,
-                               "Instance group 'instance-group-name' persistent_disks's section contains a disk with no name"
-          end
-
-          it 'complains about two disks with the same name' do
-            instance_group_spec['persistent_disks'] = [
-              { 'name' => 'same', 'type' => 'disk-type-small' },
-              { 'name' => 'same', 'type' => 'disk-type-small' },
-            ]
-
-            expect do
-              parsed_instance_group
-            end.to raise_error InstanceGroupInvalidPersistentDisk,
-                               "Instance group 'instance-group-name' persistent_disks's section contains duplicate names"
-          end
-
-          it 'complains about unknown disk type' do
-            instance_group_spec['persistent_disks'] = [{ 'name' => 'disk-name-0', 'type' => 'disk-type-small' }]
-            expect(deployment_plan).to receive(:disk_type)
-              .with('disk-type-small')
-              .and_return(nil)
-
-            expect do
-              parsed_instance_group
-            end.to raise_error(
-              InstanceGroupUnknownDiskType,
-              "Instance group 'instance-group-name' persistent_disks's section references an unknown disk type 'disk-type-small'",
-            )
->>>>>>> 8b375db2
+                .with('disk-type-small')
+                .and_return(nil)
+
+              expect do
+                parsed_instance_group
+              end.to raise_error(
+                InstanceGroupUnknownDiskType,
+                "Instance group 'instance-group-name' persistent_disks's section references an unknown disk type 'disk-type-small'",
+              )
+            end
           end
         end
 
@@ -1537,9 +1473,10 @@
           it 'parses out desired instances' do
             instance_group = parsed_instance_group
 
-            expect(instance_group.desired_instances).to eq([
-                                                             DesiredInstance.new(instance_group, deployment_plan),
-                                                           ])
+            expected_instances = [
+              DesiredInstance.new(instance_group, deployment_plan),
+            ]
+            expect(instance_group.desired_instances).to eq(expected_instances)
           end
         end
 
