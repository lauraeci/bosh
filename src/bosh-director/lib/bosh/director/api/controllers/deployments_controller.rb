--- conflicted
+++ resolved
@@ -89,15 +89,9 @@
           manifest =  YAML.dump(manifest_hash)
         end
 
-<<<<<<< HEAD
-        latest_cloud_config = Bosh::Director::Api::CloudConfigManager.new.latest
-        latest_runtime_configs = Models::RuntimeConfig.latest_set
-        task = @deployment_manager.create_deployment(current_user, manifest, latest_cloud_config, latest_runtime_configs, deployment, options)
-=======
         latest_cloud_configs = Models::Config.latest_set('cloud')
         latest_runtime_configs = Models::Config.latest_set('runtime')
-        task = @deployment_manager.create_deployment(current_user, manifest_text, latest_cloud_configs, latest_runtime_configs, deployment, options)
->>>>>>> 2e5e8b52
+        task = @deployment_manager.create_deployment(current_user, manifest, latest_cloud_configs, latest_runtime_configs, deployment, options)
         redirect "/tasks/#{task.id}"
       end
 
@@ -128,15 +122,9 @@
           manifest =  YAML.dump(manifest_hash)
         end
 
-<<<<<<< HEAD
-        latest_cloud_config = Bosh::Director::Api::CloudConfigManager.new.latest
-        latest_runtime_configs = Models::RuntimeConfig.latest_set
-        task = @deployment_manager.create_deployment(current_user, manifest, latest_cloud_config, latest_runtime_configs, deployment, options)
-=======
         latest_cloud_configs = Models::Config.latest_set('cloud')
         latest_runtime_configs = Models::Config.latest_set('runtime')
-        task = @deployment_manager.create_deployment(current_user, manifest_text, latest_cloud_configs, latest_runtime_configs, deployment, options)
->>>>>>> 2e5e8b52
+        task = @deployment_manager.create_deployment(current_user, manifest, latest_cloud_configs, latest_runtime_configs, deployment, options)
         redirect "/tasks/#{task.id}"
       end
 
@@ -209,15 +197,9 @@
         deployments = @deployment_manager.all_by_name_asc
           .select { |deployment| @permission_authorizer.is_granted?(deployment, :read, token_scopes) }
           .map do |deployment|
-<<<<<<< HEAD
-          cloud_config = if deployment.cloud_config_id.nil?
+          cloud_config = if deployment.cloud_configs_ids.empty?
                            'none'
-                         elsif deployment.cloud_config_id == latest_cloud_config.id
-=======
-          cloud_config = if deployment.cloud_configs.empty?
-                           'none'
-                         elsif deployment.cloud_configs == Models::Config.latest_set('cloud')
->>>>>>> 2e5e8b52
+                         elsif deployment.cloud_configs_ids == Models::Config.latest_set('cloud').map(&:id)
                            'latest'
                          else
                            'outdated'
@@ -396,11 +378,7 @@
         options['new'] = Models::Deployment[name: deployment_name].nil? ? true : false
         deployment_model = @deployments_repo.find_or_create_by_name(deployment_name, options)
 
-<<<<<<< HEAD
-        task = @deployment_manager.create_deployment(current_user, YAML.dump(deployment), cloud_config, runtime_configs, deployment_model, options, @current_context_id)
-=======
-        task = @deployment_manager.create_deployment(current_user, manifest_text, cloud_configs, runtime_configs, deployment_model, options, @current_context_id)
->>>>>>> 2e5e8b52
+        task = @deployment_manager.create_deployment(current_user, YAML.dump(deployment), cloud_configs, runtime_configs, deployment_model, options, @current_context_id)
 
         redirect "/tasks/#{task.id}"
       end
@@ -421,11 +399,7 @@
           after_cloud_configs = ignore_cc ? nil : Bosh::Director::Models::Config.latest_set('cloud')
           after_runtime_configs = Bosh::Director::Models::Config.latest_set('runtime')
 
-<<<<<<< HEAD
-          after_manifest = Manifest.load_from_hash(manifest_hash, after_cloud_config, after_runtime_configs, {:resolve_interpolation => false})
-=======
-          after_manifest = Manifest.load_from_text(manifest_text, after_cloud_configs, after_runtime_configs, {:resolve_interpolation => false})
->>>>>>> 2e5e8b52
+          after_manifest = Manifest.load_from_text(manifest_hash, after_cloud_configs, after_runtime_configs, {:resolve_interpolation => false})
           after_manifest.resolve_aliases
 
           redact =  params['redact'] != 'false'
