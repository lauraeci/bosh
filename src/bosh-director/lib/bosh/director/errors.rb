module Bosh::Director
  include Api::Http

  class ProblemHandlerError < StandardError; end
  class AuthenticationError < StandardError; end

  # DirectorError is a generic exception for most of the errors originated
  # in BOSH Director.
  class DirectorError < StandardError
    # Wraps an exception to DirectorError, so it can be assigned a generic
    # error code and properly logged.
    # @param [Exception] exception
    # @return [DirectorError] Director error
    def self.create_from_exception(exception)
      if exception.kind_of?(DirectorError)
        exception
      else
        DirectorError.new(exception.message)
      end
    end

    # Creates a new subclass of DirectorError with
    # given name, error code and response code
    # @param [Fixnum] error_code Error code
    # @param [Fixnum] response_code HTTP response code
    # @return [Class]
    def self.define_error(error_code, response_code)
      Class.new(DirectorError) do
        define_method(:initialize) do |*args|
          message = args[0]
          super(message)
          @error_code = error_code
          @response_code = response_code
        end
      end
    end

    attr_reader :response_code
    attr_reader :error_code

    def initialize(message = nil)
      super
      @response_code = 500
      @error_code = 100
      @format = "Director error: %s"
    end
  end

  def self.err(error_code, response_code = BAD_REQUEST)
    DirectorError.define_error(error_code, response_code)
  end

  TaskNotFound = err(10000, NOT_FOUND)
  TaskCancelled = err(10001, OK)

  # User management
  UserNotFound = err(20000, NOT_FOUND)
  UserImmutableUsername = err(20001)
  UserInvalid = err(20002)
  UserNameTaken = err(20003)
  UserManagementNotSupported = err(20004)

  ReleaseAlreadyExists = err(30000)
  ReleaseExistingPackageHashMismatch = err(30001)
  ReleaseInvalidArchive = err(30002)
  ReleaseManifestNotFound = err(30003)
  ReleaseExistingJobHashMismatch = err(30004)
  ReleaseNotFound = err(30005, NOT_FOUND)
  ReleaseVersionNotFound = err(30006, NOT_FOUND)
  ReleaseInUse = err(30007)
  ReleaseVersionInUse = err(30008)
  ReleaseDeleteFailed = err(30009)
  ReleaseVersionInvalid = err(30010)
  ReleaseNotMatchingManifest = err(30011)
  ReleaseInvalidPackage = err(30012)
  ReleaseExistingJobFingerprintMismatch = err(30013)
  ReleaseVersionCommitHashMismatch = err(30014)
  ReleaseSha1DoesNotMatch = err(30015)
  ReleasePackageDependencyKeyMismatch = err(30016)

  ValidationInvalidType = err(40000)
  ValidationMissingField = err(40001)
  ValidationViolatedMin = err(40002)
  ValidationViolatedMax = err(40003)
  ValidationExtraField = err(40004)
  ValidationInvalidValue = err(40005)

  StemcellInvalidArchive = err(50000)
  StemcellImageNotFound = err(50001)
  StemcellAlreadyExists = err(50002)
  StemcellNotFound = err(50003, NOT_FOUND)
  StemcellInUse = err(50004)
  StemcellAliasAlreadyExists = err(50005)
  StemcellBothNameAndOS = err(50006)
  StemcellSha1DoesNotMatch = err(50007)
  StemcellNotSupported = err(50008)

  PackageInvalidArchive = err(60000)
  PackageMissingSourceCode = err(60001)
  CompiledPackageDeletionFailed = err(60002)

  # Models
  DeploymentNotFound = err(70000, NOT_FOUND)
  InstanceNotFound = err(70001, NOT_FOUND)
  InstanceInvalidIndex = err(70002)
  InstanceDeploymentMissing = err(70003)
  InstanceVmMissing = err(70004)
  VmAgentIdMissing = err(70005)
  VmCloudIdMissing = err(70006)
  VmInstanceOutOfSync = err(70006)
  InstanceTargetStateUndefined = err(70007)
  SnapshotNotFound = err(70008)
  JobNotFound = err(70009, NOT_FOUND)
  ContextIdViolatedMax = err(70010)
  VariableSetNotFound = err(70011)
  ConfigTypeMismatch = err(70012, INTERNAL_SERVER_ERROR)

  # Extracting job from a release
  JobInvalidArchive = err(80000)
  JobMissingManifest = err(80001)
  JobMissingTemplateFile = err(80002)
  JobMissingPackage = err(80003)
  JobMissingMonit = err(80004)
  JobInvalidLogSpec = err(80005)
  JobTemplateBindingFailed = err(80006)
  JobInvalidPropertySpec = err(80008)
  InstanceGroupInvalidPropertyMapping = err(80009)
  JobIncompatibleSpecs = err(80010)
  JobPackageCollision = err(80011)
  JobInvalidPackageSpec = err(80012)
  JobInvalidLinkSpec = err(80013)
  JobDuplicateLinkName = err(80014)

  ResourceError = err(100001)
  ResourceNotFound = err(100002, NOT_FOUND)

  # Director property management
  PropertyAlreadyExists = err(110001)
  PropertyInvalid = err(110002)
  PropertyNotFound = err(110003, NOT_FOUND)

  CompilationConfigUnknownNetwork = err(120001)
  CompilationConfigInvalidAvailabilityZone = err(120002)
  CompilationConfigInvalidVmType = err(120003)
  CompilationConfigInvalidVmExtension = err(120005)
  CompilationConfigVmTypeRequired = err(120006)
  CompilationConfigBadVmConfiguration = err(120007)

  # Manifest parsing: network section
  NetworkReservationInvalidIp = err(130001)
  NetworkReservationMissing = err(130002)
  NetworkReservationAlreadyExists = err(130003)
  NetworkReservationInvalidType = err(130004)
  NetworkReservationIpMissing = err(130005)
  NetworkReservationIpNotOwned = err(130006)
  NetworkReservationVipDefaultProvided = err(130007)
  NetworkReservationAlreadyInUse = err(130008)
  NetworkReservationWrongType = err(130009)
  NetworkReservationError = err(130010)
  NetworkReservationNotEnoughCapacity = err(130011)
  NetworkReservationIpOutsideSubnet = err(130012)
  NetworkReservationIpReserved = err(130013)

  # Manifest parsing: job section
  InstanceGroupMissingRelease = err(140001)
  InstanceGroupUnknownRelease = err(140002)
  InstanceGroupUnknownResourcePool = err(140003)
  InstanceGroupUnknownVmType = err(140004)
  InstanceGroupUnknownStemcell = err(140005)
  JobInvalidInstanceIndex = err(140006)
  InstanceGroupInvalidInstanceState = err(140007)
  InstanceGroupInvalidState = err(140008)
  JobMissingNetwork = err(140009)
  InstanceGroupInvalidTemplates = err(140010)
  JobInvalidLifecycle = err(140011)
  InstanceGroupUnknownDiskType = err(140012)
  InstanceGroupInvalidPersistentDisk = err(140013)
  JobMissingLink = err(140014)
  UnusedProvidedLink = err(140015)
  JobInvalidAvailabilityZone = err(140016)
  JobMissingAvailabilityZones = err(140017)
  JobUnknownAvailabilityZone = err(140018)
  InstanceGroupAmbiguousEnv = err(140019)
  JobBothInstanceGroupAndJob = err(140020)
  JobInstanceIgnored = err(140021)
  InstanceGroupBadVmConfiguration = err(140022)

  # Manifest parsing: job networks section
  JobUnknownNetwork = err(150001)
  InstanceGroupNetworkInstanceIpMismatch = err(150002)
  JobNetworkInvalidDefault = err(150003)
  JobNetworkMultipleDefaults = err(150004)
  JobNetworkMissingDefault = err(150005)
  JobNetworkMissingRequiredAvailabilityZone= err(150006)
  JobStaticIpsFromInvalidAvailabilityZone= err(150007)
  JobStaticIPNotSupportedOnDynamicNetwork= err(150008)
  JobInvalidStaticIPs = err(150009)

  #Network
  NetworkOverlappingSubnets = err(160001)
  NetworkInvalidRange = err(160002)
  NetworkInvalidGateway = err(160003)
  NetworkInvalidDns = err(160004)
  NetworkReservedIpOutOfRange = err(160005)
  NetworkStaticIpOutOfRange = err(160006)
  NetworkSubnetUnknownAvailabilityZone = err(160007)
  NetworkInvalidProperty = err(160008)
  NetworkSubnetInvalidAvailabilityZone = err(160009)
  NetworkInvalidIpRangeFormat = err(160010)

  # ResourcePool
  ResourcePoolUnknownNetwork = err(170001)
  ResourcePoolNotEnoughCapacity = err(170002)

  # UpdateConfig
  UpdateConfigInvalidWatchTime = err(180001)

  # Deployment
  DeploymentAmbiguousReleaseSpec = err(190001)
  DeploymentDuplicateReleaseName = err(190002)
  DeploymentDuplicateResourcePoolName = err(190003)
  DeploymentDuplicateVmTypeName = err(190004)
  DeploymentDuplicateVmExtensionName = err(190005)
  DeploymentCanonicalJobNameTaken = err(190006)
  DeploymentCanonicalNetworkNameTaken = err(190007)
  DeploymentNoNetworks = err(190008)
  DeploymentCanonicalNameTaken = err(190009)
  DeploymentInvalidNetworkType = err(190010)
  DeploymentUnknownTemplate = err(190011)
  DeploymentInvalidDiskSpecification = err(190012)
  DeploymentDuplicateDiskTypeName = err(190013)
  DeploymentInvalidProperty = err(190014)
  DeploymentNoResourcePools = err(190015)
  DeploymentInvalidLink = err(190016)
  DeploymentDuplicateAvailabilityZoneName = err(190017)
  DeploymentInvalidMigratedFromJob = err(190018)
  DeploymentInvalidResourceSpecification = err(190019)
  DeploymentIgnoredInstancesModification = err(190020)
  DeploymentIgnoredInstancesDeletion = err(190021)
  DeploymentDuplicateVariableName = err(190022)
<<<<<<< HEAD
  DeploymentGeneratorCAInvalid = err(190023)
  DeploymentRequired = err(190024)
=======
  DeploymentNATSClientCertificateGenerationError= err(190023)
>>>>>>> 18d97152

  # DiskType
  DiskTypeInvalidDiskSize = err(200001)

  CloudDiskNotAttached = err(390001)
  CloudDiskMissing = err(390002)
  CloudNotEnoughDiskSpace = err(390003)

  # Agent errors
  AgentTaskNoBlobstoreId = err(400001)
  AgentInvalidStateFormat = err(400002)
  AgentWrongDeployment = err(400003)
  AgentUnexpectedJob = err(400004)
  AgentRenameInProgress = err(400005)
  AgentJobMismatch = err(400006)
  AgentJobNotRunning = err(400007)
  AgentJobNotStopped = err(400008)
  AgentUnexpectedDisk = err(400009)
  AgentDiskOutOfSync = err(400010)
  AgentInvalidTaskResult = err(400011)
  AgentUnsupportedAction = err(400012)
  AgentUploadBlobUnableToOpenFile = err(400013)

  # Cloud check task errors
  CloudcheckTooManySimilarProblems = err(410001)
  CloudcheckResolutionNotProvided = err(410002)
  CloudcheckInvalidResolutionFormat = err(410003)

  # DNS
  DnsInvalidCanonicalName = err(420001)

  # PackageCompilation
  PackageCompilationNotEnoughWorkersForReuse = err(430002)
  PackageCompilationNotFound = err(430003)

  BadManifest = err(440001)
  BadConfigRequest = err(440010)
  BadConfig = err(440011)

  # RPC
  RpcRemoteException = err(450001)
  RpcTimeout = err(450002)

  SystemError = err(500000, INTERNAL_SERVER_ERROR)
  NotEnoughDiskSpace = err(500001, INTERNAL_SERVER_ERROR)

  # Run errand errors
  RunErrandError = err(510000)

  # Disk errors
  DeletingPersistentDiskError = err(520000)
  AttachDiskErrorUnknownInstance = err(520001)
  AttachDiskNoPersistentDisk =  err(520002)
  AttachDiskInvalidInstanceState = err(520003)

  # Addons
  RuntimeAmbiguousReleaseSpec = err(530000)
  RuntimeInvalidReleaseVersion = err(530001)
  AddonReleaseNotListedInReleases = err(530002)
  RuntimeInvalidDeploymentRelease = err(530003)
  AddonIncompleteFilterJobSection = err(530004)
  AddonIncompleteFilterStemcellSection = err(530005)
  AddonDeploymentFilterNotAllowed = err(530006)
  RuntimeConfigParseError = err(530006)

  # Config server errors
  ConfigServerFetchError = err(540001)
  ConfigServerMissingName = err(540002)
  ConfigServerUnknownError = err(540003)
  ConfigServerIncorrectNameSyntax = err(540004)
  ConfigServerGenerationError = err(540005)
  ConfigServerDeploymentNameMissing = err(540006)
  ConfigServerIncorrectVariablePlacement = err(540007)
  ConfigServerInconsistentVariableState = err(540008)
  ConfigServerDisabledError = err(540009)

  # CPI config
  CpiDuplicateName = err(550000)

  # Spec Parser
  VariablesInvalidFormat = err(560000)
  FeaturesInvalidFormat = err(560001)

  # Cloud config
  CloudConfigMergeError = err(570000)

  # Authorization errors
  UnauthorizedToAccessDeployment = err(600000, UNAUTHORIZED)

  # UAA
  UAAAuthorizationError = err(610000)

  # Invalid YAML
  InvalidYamlError = err(710000)
  InvalidJsonError = err(710001)

  # Resolving Links
  LinkLookupError = err(810000)
end<|MERGE_RESOLUTION|>--- conflicted
+++ resolved
@@ -238,12 +238,8 @@
   DeploymentIgnoredInstancesModification = err(190020)
   DeploymentIgnoredInstancesDeletion = err(190021)
   DeploymentDuplicateVariableName = err(190022)
-<<<<<<< HEAD
-  DeploymentGeneratorCAInvalid = err(190023)
+  DeploymentNATSClientCertificateGenerationError= err(190023)
   DeploymentRequired = err(190024)
-=======
-  DeploymentNATSClientCertificateGenerationError= err(190023)
->>>>>>> 18d97152
 
   # DiskType
   DiskTypeInvalidDiskSize = err(200001)
