require 'common/deep_copy'
require 'securerandom'

module Bosh::Director
  # Creates VM model and call out to CPI to create VM in IaaS
  class VmCreator
    include PasswordHelper

    def initialize(logger, vm_deleter, disk_manager, template_blob_cache, dns_encoder, agent_broadcaster)
      @logger = logger
      @vm_deleter = vm_deleter
      @disk_manager = disk_manager
      @template_blob_cache = template_blob_cache
      @dns_encoder = dns_encoder
      @agent_broadcaster = agent_broadcaster

      @config_server_client_factory = Bosh::Director::ConfigServer::ClientFactory.create(@logger)
    end

    def create_for_instance_plans(instance_plans, ip_provider, tags={})
      return @logger.info('No missing vms to create') if instance_plans.empty?

      total = instance_plans.size
      event_log_stage = Config.event_log.begin_stage('Creating missing vms', total)
      ThreadPool.new(max_threads: Config.max_threads, logger: @logger).wrap do |pool|
        instance_plans.each do |instance_plan|
          instance = instance_plan.instance
          pool.process do
            with_thread_name("create_missing_vm(#{instance.model}/#{total})") do
              event_log_stage.advance_and_track(instance.model.to_s) do
                @logger.info('Creating missing VM')
                disks = [instance.model.managed_persistent_disk_cid].compact
                create_for_instance_plan(instance_plan, disks, tags)
                instance_plan.release_obsolete_network_plans(ip_provider)
              end
            end
          end
        end
      end
    end

    def create_for_instance_plan(instance_plan, disks, tags, use_existing=false)
      instance = instance_plan.instance

      factory, stemcell_cid = choose_factory_and_stemcell_cid(instance_plan, use_existing)

      instance_model = instance.model
      @logger.info('Creating VM')

      create(
        instance,
        stemcell_cid,
        instance.cloud_properties,
        instance_plan.network_settings_hash,
        disks,
        instance.env,
        factory
      )

      begin
        MetadataUpdater.build.update_vm_metadata(instance_model, tags, factory)
        agent_client = AgentClient.with_agent_id(instance_model.agent_id)
        agent_client.wait_until_ready

        if Config.flush_arp
          ip_addresses = instance_plan.network_settings_hash.map do |index, network|
            network['ip']
          end.compact

          @agent_broadcaster.delete_arp_entries(instance_model.vm_cid, ip_addresses)
        end

        @disk_manager.attach_disks_if_needed(instance_plan)

        instance.update_instance_settings
        instance.update_cloud_properties!
      rescue Exception => e
        @logger.error("Failed to create/contact VM #{instance_model.vm_cid}: #{e.inspect}")
        if Config.keep_unreachable_vms
          @logger.info('Keeping the VM for debugging')
        else
          @vm_deleter.delete_for_instance(instance_model)
        end
        raise e
      end

      apply_initial_vm_state(instance_plan)

      instance_plan.mark_desired_network_plans_as_existing
    end

    private

    def add_event(deployment_name, instance_name, action, object_name = nil, parent_id = nil, error = nil)
      event = Config.current_job.event_manager.create_event(
        {
          parent_id: parent_id,
          user: Config.current_job.username,
          action: action,
          object_type: 'vm',
          object_name: object_name,
          task: Config.current_job.task_id,
          deployment: deployment_name,
          instance: instance_name,
          error: error
        })
      event.id
    end

    def apply_initial_vm_state(instance_plan)
      instance_plan.instance.apply_initial_vm_state(instance_plan.spec)

      unless instance_plan.instance.compilation?
        # re-render job templates with updated dynamic network settings
        @logger.debug("Re-rendering templates with updated dynamic networks: #{instance_plan.spec.as_template_spec['networks']}")
        JobRenderer.render_job_instances_with_cache([instance_plan], @template_blob_cache, @dns_encoder, @logger)
      end
    end

    def choose_factory_and_stemcell_cid(instance_plan, use_existing)
      if use_existing && !!instance_plan.existing_instance.availability_zone
        factory = CloudFactory.create_from_deployment(instance_plan.existing_instance.deployment)

        stemcell = instance_plan.instance.stemcell
        cpi = factory.get_name_for_az(instance_plan.existing_instance.availability_zone)
        stemcell_cid = stemcell.models.find { |model| model.cpi == cpi }.cid
        return factory, stemcell_cid
      else
        return CloudFactory.create_with_latest_configs, instance_plan.instance.stemcell_cid
      end
    end

    def create(instance, stemcell_cid, cloud_properties, network_settings, disks, env, factory)
      instance_model = instance.model
      deployment_name = instance_model.deployment.name
      parent_id = add_event(deployment_name, instance_model.name, 'create')
      agent_id = self.class.generate_agent_id

      config_server_client = @config_server_client_factory.create_client
      env = config_server_client.interpolate_with_versioning(env, instance.desired_variable_set)
      cloud_properties = config_server_client.interpolate_with_versioning(cloud_properties, instance.desired_variable_set)
      network_settings = config_server_client.interpolate_with_versioning(network_settings, instance.desired_variable_set)

      cpi = factory.get_name_for_az(instance_model.availability_zone)

      vm_options = {instance: instance_model, agent_id: agent_id, cpi: cpi}
      options = {}

<<<<<<< HEAD
      if Config.blobstore_config
        env['bosh'] ||= {}
        env['bosh']['blobstores'] ||= [ Config.blobstore_config ]
      end

      if Config.nats_uri
        env['bosh'] ||= {}
        env['bosh']['mbus'] ||= {}
        env['bosh']['mbus']['urls'] = [ Config.nats_uri ]
      end

      if Config.nats_server_ca
        env['bosh'] ||= {}
        env['bosh']['mbus'] ||= {}
        env['bosh']['mbus']['cert'] ||= {}
        env['bosh']['mbus']['cert']['ca'] = Config.nats_server_ca
        cert_generator = NatsClientCertGenerator.new(@logger)
        agent_cert_key_result = cert_generator.generate_nats_client_certificate "#{agent_id}.agent.bosh"
        env['bosh']['mbus']['cert']['certificate'] = agent_cert_key_result[:cert].to_pem
        env['bosh']['mbus']['cert']['private_key'] = agent_cert_key_result[:key].to_pem
      end

      if Config.encryption?
        credentials = generate_agent_credentials
        env['bosh'] ||= {}
        env['bosh']['credentials'] = credentials
        options[:credentials] = credentials
      end

=======
>>>>>>> 2331bd21
      password = env.fetch('bosh', {}).fetch('password', "")
      if Config.generate_vm_passwords && password == ""
        env['bosh'] ||= {}
        env['bosh']['password'] = sha512_hashed_password
      end

      if instance_model.job
        env['bosh'] ||= {}
        env['bosh']['group'] = Canonicalizer.canonicalize("#{Bosh::Director::Config.name}-#{deployment_name}-#{instance_model.job}")
        env['bosh']['groups'] = [
          Bosh::Director::Config.name,
          deployment_name,
          instance_model.job,
          "#{Bosh::Director::Config.name}-#{deployment_name}",
          "#{deployment_name}-#{instance_model.job}",
          "#{Bosh::Director::Config.name}-#{deployment_name}-#{instance_model.job}"
        ]
        env['bosh']['groups'].map! { |name| Canonicalizer.canonicalize(name) }
      end

      count = 0
      begin
        cloud = factory.get(vm_options[:cpi])
        vm_cid = cloud.create_vm(agent_id, stemcell_cid, cloud_properties, network_settings, disks, env)
      rescue Bosh::Clouds::VMCreationFailed => e
        count += 1
        @logger.error("failed to create VM, retrying (#{count})")
        retry if e.ok_to_retry && count < Config.max_vm_create_tries
        raise e
      end

      vm_options[:cid] = vm_cid
      vm_options[:created_at] = Time.now
      vm_model = Models::Vm.create(vm_options)
      vm_model.save

      unless instance.vm_created?
        instance_model.active_vm = vm_model
      end

      instance_model.update(options)
    rescue => e
      @logger.error("error creating vm: #{e.message}")
      if vm_cid
        parent_id = add_event(deployment_name, instance_model.name, 'delete', vm_cid)
        @vm_deleter.delete_vm_by_cid(vm_cid)
        add_event(deployment_name, instance_model.name, 'delete', vm_cid, parent_id)
      end
      raise e
    ensure
      add_event(deployment_name, instance_model.name, 'create', vm_cid, parent_id, e)
    end

    def self.generate_agent_id
      SecureRandom.uuid
    end
  end
end<|MERGE_RESOLUTION|>--- conflicted
+++ resolved
@@ -146,7 +146,6 @@
       vm_options = {instance: instance_model, agent_id: agent_id, cpi: cpi}
       options = {}
 
-<<<<<<< HEAD
       if Config.blobstore_config
         env['bosh'] ||= {}
         env['bosh']['blobstores'] ||= [ Config.blobstore_config ]
@@ -169,15 +168,6 @@
         env['bosh']['mbus']['cert']['private_key'] = agent_cert_key_result[:key].to_pem
       end
 
-      if Config.encryption?
-        credentials = generate_agent_credentials
-        env['bosh'] ||= {}
-        env['bosh']['credentials'] = credentials
-        options[:credentials] = credentials
-      end
-
-=======
->>>>>>> 2331bd21
       password = env.fetch('bosh', {}).fetch('password', "")
       if Config.generate_vm_passwords && password == ""
         env['bosh'] ||= {}
