--- conflicted
+++ resolved
@@ -37,17 +37,11 @@
       @lock.synchronize do
         @requests[request_id] = callback
       end
-<<<<<<< HEAD
-      message = JSON.generate(request)
-      @logger.debug("SENT: #{client} #{message}")
-
-=======
 
       sanitized_log_message = sanitize_log_message(request)
       request_body = JSON.generate(request)
 
       @logger.debug("SENT: #{client} #{sanitized_log_message}")
->>>>>>> ac2709c5
       EM.schedule do
         subscribe_inbox
         nats.publish(client, request_body)
