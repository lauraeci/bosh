module Bosh::Director
  module DeploymentPlan
    # tested in link_resolver_spec

    class LinkLookupFactory
      def self.create(consumed_link, link_path, deployment_plan, link_network_options)
        if link_path.deployment == deployment_plan.name
          PlannerLinkLookup.new(consumed_link, link_path, deployment_plan, link_network_options)
        else
          provider_deployment = Models::Deployment.find(name: link_path.deployment)
          unless provider_deployment
            raise DeploymentInvalidLink, "Link '#{consumed_link}' references unknown deployment '#{link_path.deployment}'"
          end

          link_providers = Models::LinkProvider.where(deployment_id: provider_deployment.id).all
          DeploymentLinkProviderLookup.new(consumed_link, link_path, link_providers, link_network_options)
        end
      end
    end

    class BaseLinkLookup
      include IpUtil

      def initialize(link_network_options)
        @preferred_network_name = link_network_options.fetch(:preferred_network_name, nil)
        @global_use_dns_entry = link_network_options.fetch(:global_use_dns_entry)
        @link_use_ip_address = link_network_options.fetch(:link_use_ip_address, nil)

        @logger = Config.logger
        @event_log = Config.event_log
      end

      private

      def log_warning_if_applicable(address, dns_required, instance_name, instance_id)
        if dns_required && ip_address?(address)
          message = "DNS address not available for the link provider instance: #{instance_name}/#{instance_id}"
          @logger.warn(message)
          @event_log.warn(message)
        elsif !dns_required && !ip_address?(address)
          message = "IP address not available for the link provider instance: #{instance_name}/#{instance_id}"
          @logger.warn(message)
          @event_log.warn(message)
        end
      end
    end

    # Used to find link source from deployment plan
    class PlannerLinkLookup < BaseLinkLookup
      def initialize(consumed_link, link_path, deployment_plan, link_network_options)
        super(link_network_options)
        @consumed_link = consumed_link
        @link_path = link_path
        @deployment_plan = deployment_plan
      end

<<<<<<< HEAD
      def find_link_provider
        instance_group = @instance_groups.find { |instance_group| instance_group.name == @link_path.job }
=======
      def find_link_spec
        instance_group = @deployment_plan.instance_groups.find { |instance_group| instance_group.name == @link_path.job }
>>>>>>> 5959cd74
        return nil unless instance_group

        if @link_path.disk?
          return DiskLink.new(@link_path.deployment, @link_path.name).spec
        else
          job = instance_group.jobs.find { |job| job.name == @link_path.template }
          return nil unless job

          found = job.provided_links(instance_group.name).find { |p| p.name == @link_path.name && p.type == @consumed_link.type }
          return nil unless found

          link_spec = Link.new(@link_path.deployment, @link_path.name, instance_group, job).spec

          return update_addresses!(link_spec)
        end
      end

      private

      def update_addresses!(link_spec)
        if @link_use_ip_address.nil?
          use_dns_address = @global_use_dns_entry
        else
          use_dns_address = !@link_use_ip_address
        end

        network_name = @preferred_network_name || link_spec['default_network']
        link_spec['default_network'] = network_name

        link_spec['instances'].each do |instance|
          if use_dns_address
            addresses = instance['dns_addresses']
          else
            addresses = instance['addresses']
          end

          raise Bosh::Director::LinkLookupError, "Provider link does not have network: '#{network_name}'" unless addresses.key?(network_name)

          instance['address'] = addresses[network_name]
          log_warning_if_applicable(instance['address'], use_dns_address, instance['name'], instance['id'])
        end

        link_spec['instances'].each do |instance|
          instance.delete('addresses')
          instance.delete('dns_addresses')
        end

        link_spec
      end
    end

    # Used to find link source from link spec in deployment model (saved in DB)
    class DeploymentLinkProviderLookup < BaseLinkLookup
      def initialize(consumed_link, link_path, deployment_link_provider, link_network_options)
        super(link_network_options)
        @consumed_link = consumed_link
        @link_path = link_path
        @deployment_link_provider = deployment_link_provider
      end

      def find_link_provider
        return nil if @deployment_link_provider.empty?

        link_provider_id = @link_path.to_s
        job = @deployment_link_provider.select{|lp| lp[:link_provider_id] == link_provider_id}
        return nil if job.empty?

        template = job.select{|j| j[:link_provider_definition_type] == @consumed_link.type }
        return nil if template.empty?

        update_addresses!(JSON.parse(template.first[:content]))
      end

      private

      def update_addresses!(link_spec)
        link_spec_copy = Bosh::Common::DeepCopy.copy(link_spec)
        if !link_spec_copy.has_key?('default_network')
          if !@link_use_ip_address.nil?
            raise Bosh::Director::LinkLookupError, 'Unable to retrieve default network from provider. Please redeploy provider deployment'
          end

          if @preferred_network_name
            link_spec_copy['instances'].each do |instance|
              desired_addresses = instance['addresses']
              raise Bosh::Director::LinkLookupError, "Provider link does not have network: '#{@preferred_network_name}'" unless desired_addresses.key?(@preferred_network_name)
              instance['address'] = desired_addresses[@preferred_network_name]
              log_warning_if_applicable(instance['address'], @global_use_dns_entry, instance['name'], instance['id'])
            end
          end
        else
          if @link_use_ip_address.nil?
            use_dns_entries = @global_use_dns_entry
          else
            use_dns_entries = !@link_use_ip_address
          end

          network_name = @preferred_network_name || link_spec_copy['default_network']
          link_spec_copy['default_network'] = network_name

          link_spec_copy['instances'].each do |instance|
            if use_dns_entries
              desired_addresses = instance['dns_addresses']
            else
              desired_addresses = instance['addresses']
            end

            raise Bosh::Director::LinkLookupError, "Provider link does not have network: '#{network_name}'" unless desired_addresses.key?(network_name)

            instance['address'] = desired_addresses[network_name]
            log_warning_if_applicable(instance['address'], use_dns_entries, instance['name'], instance['id'])
          end
        end

        link_spec_copy['instances'].each do |instance|
          instance.delete('addresses')
          instance.delete('dns_addresses')
        end

        link_spec_copy
      end
    end
  end
end<|MERGE_RESOLUTION|>--- conflicted
+++ resolved
@@ -54,13 +54,9 @@
         @deployment_plan = deployment_plan
       end
 
-<<<<<<< HEAD
       def find_link_provider
         instance_group = @instance_groups.find { |instance_group| instance_group.name == @link_path.job }
-=======
-      def find_link_spec
-        instance_group = @deployment_plan.instance_groups.find { |instance_group| instance_group.name == @link_path.job }
->>>>>>> 5959cd74
+
         return nil unless instance_group
 
         if @link_path.disk?
